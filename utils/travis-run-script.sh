set -e
set +x

make_conda_entrypoint() {
    local filepath="$1"
    local pythonpath="$2"
    local workingdir="$3"
    ls -al $filepath
    rm -rf $filepath
	cat <<- EOF > $filepath
	#!$pythonpath
	if __name__ == '__main__':
	   import sys
	   sys.path.insert(0, '$workingdir')
	   import conda.cli.main
	   sys.exit(conda.cli.main.main())
	EOF
    chmod +x $filepath
    cat $filepath
}

main_test() {
    export PYTHONHASHSEED=$(python -c "import random as r; print(r.randint(0,4294967296))")
    echo $PYTHONHASHSEED

    # basic unit tests
<<<<<<< HEAD
    python -m pytest --cov-report xml --shell=bash --shell=zsh -m "not installed" tests
    python utils/setup-testing.py --version
}

activate_test() {
#    local prefix=$(python -c "import sys; print(sys.prefix)")
#    ln -sf shell/activate $prefix/bin/activate
#    ln -sf shell/deactivate $prefix/bin/deactivate
#    make_conda_entrypoint $prefix/bin/conda $prefix/bin/python pwd
=======
    python -m pytest --cov-report xml --shell=bash --shell=zsh -m "not installed" conda tests
    python setup.py --version
>>>>>>> b6127ba9

    python utils/setup-testing.py develop
    hash -r
    which conda
    python -m conda info
    python -m pytest --cov-report term-missing --cov-report xml --cov-append --shell=bash --shell=zsh -m "installed" tests
}

flake8_test() {
    python -m flake8 --statistics
}

conda_build_smoke_test() {
    conda config --add channels conda-canary
    conda build conda.recipe
}

conda_build_unit_test() {
    pushd conda-build
    echo
    echo ">>>>>>>>>>>> running conda-build unit tests >>>>>>>>>>>>>>>>>>>>>"
    echo
    ~/miniconda/bin/python -m pytest --basetemp /tmp/cb tests || echo -e "\n>>>>> conda-build tests exited with code" $? "\n\n\n"
    popd
}

which -a python
env | sort

if [[ $FLAKE8 == true ]]; then
    flake8_test
elif [[ -n $CONDA_BUILD ]]; then
    conda_build_smoke_test
    conda_build_unit_test
    # if [[ $CONDA_BUILD == 1.21.11 || $CONDA_BUILD == master ]]; then
    # fi
else
    main_test
    if [[ "$(uname -s)" == "Linux" ]]; then
        activate_test
    fi
fi<|MERGE_RESOLUTION|>--- conflicted
+++ resolved
@@ -24,8 +24,7 @@
     echo $PYTHONHASHSEED
 
     # basic unit tests
-<<<<<<< HEAD
-    python -m pytest --cov-report xml --shell=bash --shell=zsh -m "not installed" tests
+    python -m pytest --cov-report xml --shell=bash --shell=zsh -m "not installed" conda tests
     python utils/setup-testing.py --version
 }
 
@@ -34,10 +33,6 @@
 #    ln -sf shell/activate $prefix/bin/activate
 #    ln -sf shell/deactivate $prefix/bin/deactivate
 #    make_conda_entrypoint $prefix/bin/conda $prefix/bin/python pwd
-=======
-    python -m pytest --cov-report xml --shell=bash --shell=zsh -m "not installed" conda tests
-    python setup.py --version
->>>>>>> b6127ba9
 
     python utils/setup-testing.py develop
     hash -r
