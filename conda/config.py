# (c) 2012-2015 Continuum Analytics, Inc. / http://continuum.io
# All Rights Reserved
#
# conda is distributed under the terms of the BSD 3-clause license.
# Consult LICENSE.txt or http://opensource.org/licenses/BSD-3-Clause.
from __future__ import print_function, division, absolute_import

import os
import sys
from os.path import abspath, expanduser, isfile, join

from conda.base.context import context, arch_name, bits, platform  # NOQA


# ----- rc file -----

# This is used by conda config to check which keys are allowed in the config
# file. Be sure to update it when new keys are added.

#################################################################
# Also update the example condarc file when you add a key here! #
#################################################################

rc_list_keys = [
    'channels',
    'disallow',
    'create_default_packages',
    'track_features',
    'envs_dirs',
    'default_channels',
]

rc_bool_keys = [
    'add_binstar_token',
    'add_anaconda_token',
    'add_pip_as_python_dependency',
    'always_yes',
    'always_copy',
    'allow_softlinks',
    'auto_update_conda',
    'changeps1',
    'use_pip',
    'offline',
    'binstar_upload',
    'anaconda_upload',
    'show_channel_urls',
    'allow_other_channels',
    'update_dependencies',
    'channel_priority',
    'shortcuts',
]

rc_string_keys = [
    'ssl_verify',
    'channel_alias',
]

# Not supported by conda config yet
rc_other = [
    'proxy_servers',
]

root_dir = context.root_prefix
root_writable = context.root_writable

user_rc_path = abspath(expanduser('~/.condarc'))
sys_rc_path = join(sys.prefix, '.condarc')


class RC(object):

    def get(self, key, default=None):
        return getattr(context, key, default)


rc = RC()
envs_dirs = context.envs_dirs

def get_rc_path():
    path = os.getenv('CONDARC')
    if path == ' ':
        return None
    if path:
        return path
    for path in user_rc_path, sys_rc_path:
        if isfile(path):
            return path
    return None

rc_path = get_rc_path()

<<<<<<< HEAD
def load_condarc_(path):
    if not path or not isfile(path):
        return {}
    with open(path) as f:
        return yaml_load(f) or {}

sys_rc = load_condarc_(sys_rc_path) if isfile(sys_rc_path) else {}

# ----- local directories -----

# root_dir should only be used for testing, which is why don't mention it in
# the documentation, to avoid confusion (it can really mess up a lot of
# things)
root_env_name = 'root'

def _default_envs_dirs():
    lst = [join(root_dir, 'envs')]
    if not root_writable:
        # ~/envs for backwards compatibility
        lst = ['~/.conda/envs', '~/envs'] + lst
    return lst

def _pathsep_env(name):
    x = os.getenv(name)
    if x is None:
        return []
    res = []
    for path in x.split(os.pathsep):
        if path == 'DEFAULTS':
            for p in rc.get('envs_dirs') or _default_envs_dirs():
                res.append(p)
        else:
            res.append(path)
    return res

def pkgs_dir_from_envs_dir(envs_dir):
    if abspath(envs_dir) == abspath(join(root_dir, 'envs')):
        return join(root_dir, 'pkgs32' if force_32bit else 'pkgs')
    else:
        return join(envs_dir, '.pkgs')

# ----- channels -----

# Note, get_*_urls() return unnormalized urls.

def get_local_urls(clear_cache=True):
    # remove the cache such that a refetch is made,
    # this is necessary because we add the local build repo URL
    if clear_cache:
        from .fetch import fetch_index
        fetch_index.cache = {}
    if local_channel:
        return local_channel
    from os.path import exists
    from .utils import url_path
    try:
        from conda_build.config import croot
        if exists(croot):
            local_channel.append(url_path(croot))
    except ImportError:
        pass
    return local_channel


defaults_ = [
    'https://repo.continuum.io/pkgs/free',
    'https://repo.continuum.io/pkgs/pro',
]
if platform == "win":
    defaults_.append('https://repo.continuum.io/pkgs/msys2')


def get_default_urls(merged=False):
    if 'default_channels' in sys_rc:
        res = sys_rc['default_channels']
        if merged:
            res = list(res)
            res.extend(c for c in defaults_ if c not in res)
        return res
    return defaults_

def get_rc_urls():
    if rc is None or rc.get('channels') is None:
        return []
    if 'system' in rc['channels']:
        raise RuntimeError("system cannot be used in .condarc")
    return rc['channels']

def is_url(url):
    if url:
        p = urlparse.urlparse(url)
        return p.netloc != "" or p.scheme == "file"

def is_offline():
    return offline

def offline_keep(url):
    return not offline or not is_url(url) or url.startswith('file:/')

BINSTAR_TOKEN_PAT = re.compile(r'((:?binstar\.org|anaconda\.org)/?)(t/[0-9a-zA-Z\-<>]{4,})/')

def init_binstar(quiet=False):
    global binstar_client, binstar_domain, binstar_domain_tok
    global binstar_regex, BINSTAR_TOKEN_PAT
    if binstar_domain is not None:
        return
    elif binstar_client is None:
        try:
            from binstar_client.utils import get_binstar
            # Turn off output in offline mode so people don't think we're going online
            args = namedtuple('args', 'log_level')(0) if quiet or offline else None
            binstar_client = get_binstar(args)
        except ImportError:
            log.debug("Could not import binstar")
            binstar_client = ()
        except Exception as e:
            stderrlog.info("Warning: could not import binstar_client (%s)" % e)
            binstar_client = ()
    if binstar_client == ():
        binstar_domain = DEFAULT_CHANNEL_ALIAS
        binstar_domain_tok = None
    else:
        binstar_domain = binstar_client.domain.replace("api", "conda").rstrip('/') + '/'
        if add_anaconda_token and binstar_client.token:
            binstar_domain_tok = binstar_domain + 't/%s/' % (binstar_client.token,)
    binstar_regex = (r'((:?%s|binstar\.org|anaconda\.org)/?)(t/[0-9a-zA-Z\-<>]{4,})/' %
                     re.escape(binstar_domain[:-1]))
    BINSTAR_TOKEN_PAT = re.compile(binstar_regex)


def channel_prefix(token=False):
    global channel_alias, channel_alias_tok
    if channel_alias is None or (channel_alias_tok is None and token):
        init_binstar()
        if channel_alias is None or channel_alias == binstar_domain:
            channel_alias = binstar_domain
            channel_alias_tok = binstar_domain_tok
        if channel_alias is None:
            channel_alias = DEFAULT_CHANNEL_ALIAS
    if channel_alias_tok is None:
        channel_alias_tok = channel_alias
    return channel_alias_tok if token and add_anaconda_token else channel_alias

def add_binstar_tokens(url):
    if binstar_domain_tok and url.startswith(binstar_domain):
        url2 = BINSTAR_TOKEN_PAT.sub(r'\1', url)
        if url2 == url:
            return binstar_domain_tok + url.split(binstar_domain, 1)[1]
    return url

def hide_binstar_tokens(url):
    return BINSTAR_TOKEN_PAT.sub(r'\1t/<TOKEN>/', url)

def remove_binstar_tokens(url):
    return BINSTAR_TOKEN_PAT.sub(r'\1', url)

def prioritize_channels(channels):
    newchans = OrderedDict()
    priority = 0
    schans = {}
    for channel in channels:
        channel = channel.rstrip('/') + '/'
        if channel not in newchans:
            channel_s = canonical_channel_name(channel.rsplit('/', 2)[0])
            if channel_s not in schans:
                priority += 1
                schans[channel_s] = priority
            newchans[channel] = (channel_s, schans[channel_s])
    return newchans

def normalize_urls(urls, platform=None):
    defaults = tuple(x.rstrip('/') + '/' for x in get_default_urls(False))
    newurls = []
    while urls:
        url = urls[0]
        urls = urls[1:]
        if url == "system" and rc_path:
            urls = get_rc_urls() + urls
            continue
        elif url in ("defaults", "system"):
            t_urls = defaults
        elif url == "local":
            t_urls = get_local_urls()
        else:
            t_urls = [url]
        for url0 in t_urls:
            url0 = url0.rstrip('/')
            if not is_url(url0):
                url0 = channel_prefix(True) + url0
            else:
                url0 = add_binstar_tokens(url0)
            for plat in (platform or subdir, 'noarch'):
                newurls.append('%s/%s/' % (url0, plat))
    return newurls

def get_channel_urls(platform=None):
    if os.getenv('CIO_TEST'):
        import cio_test
        base_urls = cio_test.base_urls
    elif 'channels' in rc:
        base_urls = ['system']
    else:
        base_urls = ['defaults']
    res = normalize_urls(base_urls, platform)
    return res

def canonical_channel_name(channel):
    if channel is None:
        return '<unknown>'
    channel = remove_binstar_tokens(channel).rstrip('/')
    if any(channel.startswith(i) for i in get_default_urls(True)):
        return 'defaults'
    elif any(channel.startswith(i) for i in get_local_urls(clear_cache=False)):
        return 'local'
    channel_alias = channel_prefix(False)
    if channel.startswith(channel_alias):
        return channel.split(channel_alias, 1)[1]
    elif channel.startswith('http:/'):
        channel2 = 'https' + channel[4:]
        channel3 = canonical_channel_name(channel2)
        return channel3 if channel3 != channel2 else channel
    else:
        return channel

def url_channel(url):
    parts = (url or '').rsplit('/', 2)
    if len(parts) == 1:
        return '<unknown>', '<unknown>'
    if len(parts) == 2:
        return parts[0], parts[0]
    if url.startswith('file://') and parts[1] not in ('noarch', subdir):
        # Explicit file-based URLs are denoted with a '/' in the schannel
        channel = parts[0] + '/' + parts[1]
        schannel = channel + '/'
    else:
        channel = parts[0]
        schannel = canonical_channel_name(channel)
    return channel, schannel

# ----- allowed channels -----

def get_allowed_channels():
    if not isfile(sys_rc_path):
        return None
    if sys_rc.get('allow_other_channels', True):
        return None
    if 'channels' in sys_rc:
        base_urls = ['system']
    else:
        base_urls = ['default']
    return normalize_urls(base_urls)

allowed_channels = get_allowed_channels()

# ----- proxy -----

def get_proxy_servers():
    res = rc.get('proxy_servers') or {}
    if isinstance(res, dict):
        return res
    sys.exit("Error: proxy_servers setting not a mapping")


def load_condarc(path=None):
    global rc
    if path is not None:
        rc = load_condarc_(path)

    root_dir = abspath(expanduser(os.getenv('CONDA_ROOT', rc.get('root_dir', sys.prefix))))
    root_writable = try_write(root_dir)

    globals().update(locals())

    envs_dirs = [abspath(expanduser(p)) for p in (
            _pathsep_env('CONDA_ENVS_PATH') or
            rc.get('envs_dirs') or
            _default_envs_dirs()
            )]

    pkgs_dirs = [pkgs_dir_from_envs_dir(envs_dir) for envs_dir in envs_dirs]

    _default_env = os.getenv('CONDA_DEFAULT_ENV')
    if _default_env in (None, root_env_name):
        default_prefix = root_dir
    elif os.sep in _default_env:
        default_prefix = abspath(_default_env)
    else:
        for envs_dir in envs_dirs:
            default_prefix = join(envs_dir, _default_env)
            if isdir(default_prefix):
                break
        else:
            default_prefix = join(envs_dirs[0], _default_env)

    # ----- foreign -----

    try:
        with open(join(root_dir, 'conda-meta', 'foreign')) as fi:
            foreign = fi.read().split()
    except IOError:
        foreign = [] if isdir(join(root_dir, 'conda-meta')) else ['python']

    binstar_regex = r'((:?binstar\.org|anaconda\.org)/?)(t/[0-9a-zA-Z\-<>]{4,})/'
    BINSTAR_TOKEN_PAT = re.compile(binstar_regex)
    channel_alias = rc.get('channel_alias', None)
    if not sys_rc.get('allow_other_channels', True) and 'channel_alias' in sys_rc:
        channel_alias = sys_rc['channel_alias']
    if channel_alias is not None:
        channel_alias = remove_binstar_tokens(channel_alias.rstrip('/') + '/')
    channel_alias_tok = binstar_client = binstar_domain = binstar_domain_tok = None

    offline = bool(rc.get('offline', False))
    add_anaconda_token = rc.get('add_anaconda_token',
                                rc.get('add_binstar_token', ADD_BINSTAR_TOKEN))

    add_pip_as_python_dependency = bool(rc.get('add_pip_as_python_dependency', True))
    always_yes = bool(rc.get('always_yes', False))
    always_copy = bool(rc.get('always_copy', False))
    changeps1 = bool(rc.get('changeps1', True))
    use_pip = bool(rc.get('use_pip', True))
    binstar_upload = rc.get('anaconda_upload',
                            rc.get('binstar_upload', None))  # None means ask
    allow_softlinks = bool(rc.get('allow_softlinks', True))
    auto_update_conda = bool(rc.get('auto_update_conda',
                                    rc.get('self_update',
                                           sys_rc.get('auto_update_conda', True))))
    # show channel URLs when displaying what is going to be downloaded
    show_channel_urls = rc.get('show_channel_urls', None)  # None means letting conda decide
    # set packages disallowed to be installed
    disallow = set(rc.get('disallow', []))
    # packages which are added to a newly created environment by default
    create_default_packages = list(rc.get('create_default_packages', []))
    update_dependencies = bool(rc.get('update_dependencies', True))
    channel_priority = bool(rc.get('channel_priority', True))
    shortcuts = bool(rc.get('shortcuts', True))

    # ssl_verify can be a boolean value or a filename string
    ssl_verify = rc.get('ssl_verify', True)

    try:
        track_features = rc.get('track_features', [])
        if isinstance(track_features, string_types):
            track_features = track_features.split()
        track_features = set(track_features)
    except KeyError:
        track_features = None

    globals().update(locals())
    return rc
=======
pkgs_dirs = context.pkgs_dirs
default_prefix = context.default_prefix
subdir = context.subdir
>>>>>>> 545f4fd0

# put back because of conda build
default_python = context. default_python
binstar_upload = context.binstar_upload<|MERGE_RESOLUTION|>--- conflicted
+++ resolved
@@ -89,361 +89,9 @@
 
 rc_path = get_rc_path()
 
-<<<<<<< HEAD
-def load_condarc_(path):
-    if not path or not isfile(path):
-        return {}
-    with open(path) as f:
-        return yaml_load(f) or {}
-
-sys_rc = load_condarc_(sys_rc_path) if isfile(sys_rc_path) else {}
-
-# ----- local directories -----
-
-# root_dir should only be used for testing, which is why don't mention it in
-# the documentation, to avoid confusion (it can really mess up a lot of
-# things)
-root_env_name = 'root'
-
-def _default_envs_dirs():
-    lst = [join(root_dir, 'envs')]
-    if not root_writable:
-        # ~/envs for backwards compatibility
-        lst = ['~/.conda/envs', '~/envs'] + lst
-    return lst
-
-def _pathsep_env(name):
-    x = os.getenv(name)
-    if x is None:
-        return []
-    res = []
-    for path in x.split(os.pathsep):
-        if path == 'DEFAULTS':
-            for p in rc.get('envs_dirs') or _default_envs_dirs():
-                res.append(p)
-        else:
-            res.append(path)
-    return res
-
-def pkgs_dir_from_envs_dir(envs_dir):
-    if abspath(envs_dir) == abspath(join(root_dir, 'envs')):
-        return join(root_dir, 'pkgs32' if force_32bit else 'pkgs')
-    else:
-        return join(envs_dir, '.pkgs')
-
-# ----- channels -----
-
-# Note, get_*_urls() return unnormalized urls.
-
-def get_local_urls(clear_cache=True):
-    # remove the cache such that a refetch is made,
-    # this is necessary because we add the local build repo URL
-    if clear_cache:
-        from .fetch import fetch_index
-        fetch_index.cache = {}
-    if local_channel:
-        return local_channel
-    from os.path import exists
-    from .utils import url_path
-    try:
-        from conda_build.config import croot
-        if exists(croot):
-            local_channel.append(url_path(croot))
-    except ImportError:
-        pass
-    return local_channel
-
-
-defaults_ = [
-    'https://repo.continuum.io/pkgs/free',
-    'https://repo.continuum.io/pkgs/pro',
-]
-if platform == "win":
-    defaults_.append('https://repo.continuum.io/pkgs/msys2')
-
-
-def get_default_urls(merged=False):
-    if 'default_channels' in sys_rc:
-        res = sys_rc['default_channels']
-        if merged:
-            res = list(res)
-            res.extend(c for c in defaults_ if c not in res)
-        return res
-    return defaults_
-
-def get_rc_urls():
-    if rc is None or rc.get('channels') is None:
-        return []
-    if 'system' in rc['channels']:
-        raise RuntimeError("system cannot be used in .condarc")
-    return rc['channels']
-
-def is_url(url):
-    if url:
-        p = urlparse.urlparse(url)
-        return p.netloc != "" or p.scheme == "file"
-
-def is_offline():
-    return offline
-
-def offline_keep(url):
-    return not offline or not is_url(url) or url.startswith('file:/')
-
-BINSTAR_TOKEN_PAT = re.compile(r'((:?binstar\.org|anaconda\.org)/?)(t/[0-9a-zA-Z\-<>]{4,})/')
-
-def init_binstar(quiet=False):
-    global binstar_client, binstar_domain, binstar_domain_tok
-    global binstar_regex, BINSTAR_TOKEN_PAT
-    if binstar_domain is not None:
-        return
-    elif binstar_client is None:
-        try:
-            from binstar_client.utils import get_binstar
-            # Turn off output in offline mode so people don't think we're going online
-            args = namedtuple('args', 'log_level')(0) if quiet or offline else None
-            binstar_client = get_binstar(args)
-        except ImportError:
-            log.debug("Could not import binstar")
-            binstar_client = ()
-        except Exception as e:
-            stderrlog.info("Warning: could not import binstar_client (%s)" % e)
-            binstar_client = ()
-    if binstar_client == ():
-        binstar_domain = DEFAULT_CHANNEL_ALIAS
-        binstar_domain_tok = None
-    else:
-        binstar_domain = binstar_client.domain.replace("api", "conda").rstrip('/') + '/'
-        if add_anaconda_token and binstar_client.token:
-            binstar_domain_tok = binstar_domain + 't/%s/' % (binstar_client.token,)
-    binstar_regex = (r'((:?%s|binstar\.org|anaconda\.org)/?)(t/[0-9a-zA-Z\-<>]{4,})/' %
-                     re.escape(binstar_domain[:-1]))
-    BINSTAR_TOKEN_PAT = re.compile(binstar_regex)
-
-
-def channel_prefix(token=False):
-    global channel_alias, channel_alias_tok
-    if channel_alias is None or (channel_alias_tok is None and token):
-        init_binstar()
-        if channel_alias is None or channel_alias == binstar_domain:
-            channel_alias = binstar_domain
-            channel_alias_tok = binstar_domain_tok
-        if channel_alias is None:
-            channel_alias = DEFAULT_CHANNEL_ALIAS
-    if channel_alias_tok is None:
-        channel_alias_tok = channel_alias
-    return channel_alias_tok if token and add_anaconda_token else channel_alias
-
-def add_binstar_tokens(url):
-    if binstar_domain_tok and url.startswith(binstar_domain):
-        url2 = BINSTAR_TOKEN_PAT.sub(r'\1', url)
-        if url2 == url:
-            return binstar_domain_tok + url.split(binstar_domain, 1)[1]
-    return url
-
-def hide_binstar_tokens(url):
-    return BINSTAR_TOKEN_PAT.sub(r'\1t/<TOKEN>/', url)
-
-def remove_binstar_tokens(url):
-    return BINSTAR_TOKEN_PAT.sub(r'\1', url)
-
-def prioritize_channels(channels):
-    newchans = OrderedDict()
-    priority = 0
-    schans = {}
-    for channel in channels:
-        channel = channel.rstrip('/') + '/'
-        if channel not in newchans:
-            channel_s = canonical_channel_name(channel.rsplit('/', 2)[0])
-            if channel_s not in schans:
-                priority += 1
-                schans[channel_s] = priority
-            newchans[channel] = (channel_s, schans[channel_s])
-    return newchans
-
-def normalize_urls(urls, platform=None):
-    defaults = tuple(x.rstrip('/') + '/' for x in get_default_urls(False))
-    newurls = []
-    while urls:
-        url = urls[0]
-        urls = urls[1:]
-        if url == "system" and rc_path:
-            urls = get_rc_urls() + urls
-            continue
-        elif url in ("defaults", "system"):
-            t_urls = defaults
-        elif url == "local":
-            t_urls = get_local_urls()
-        else:
-            t_urls = [url]
-        for url0 in t_urls:
-            url0 = url0.rstrip('/')
-            if not is_url(url0):
-                url0 = channel_prefix(True) + url0
-            else:
-                url0 = add_binstar_tokens(url0)
-            for plat in (platform or subdir, 'noarch'):
-                newurls.append('%s/%s/' % (url0, plat))
-    return newurls
-
-def get_channel_urls(platform=None):
-    if os.getenv('CIO_TEST'):
-        import cio_test
-        base_urls = cio_test.base_urls
-    elif 'channels' in rc:
-        base_urls = ['system']
-    else:
-        base_urls = ['defaults']
-    res = normalize_urls(base_urls, platform)
-    return res
-
-def canonical_channel_name(channel):
-    if channel is None:
-        return '<unknown>'
-    channel = remove_binstar_tokens(channel).rstrip('/')
-    if any(channel.startswith(i) for i in get_default_urls(True)):
-        return 'defaults'
-    elif any(channel.startswith(i) for i in get_local_urls(clear_cache=False)):
-        return 'local'
-    channel_alias = channel_prefix(False)
-    if channel.startswith(channel_alias):
-        return channel.split(channel_alias, 1)[1]
-    elif channel.startswith('http:/'):
-        channel2 = 'https' + channel[4:]
-        channel3 = canonical_channel_name(channel2)
-        return channel3 if channel3 != channel2 else channel
-    else:
-        return channel
-
-def url_channel(url):
-    parts = (url or '').rsplit('/', 2)
-    if len(parts) == 1:
-        return '<unknown>', '<unknown>'
-    if len(parts) == 2:
-        return parts[0], parts[0]
-    if url.startswith('file://') and parts[1] not in ('noarch', subdir):
-        # Explicit file-based URLs are denoted with a '/' in the schannel
-        channel = parts[0] + '/' + parts[1]
-        schannel = channel + '/'
-    else:
-        channel = parts[0]
-        schannel = canonical_channel_name(channel)
-    return channel, schannel
-
-# ----- allowed channels -----
-
-def get_allowed_channels():
-    if not isfile(sys_rc_path):
-        return None
-    if sys_rc.get('allow_other_channels', True):
-        return None
-    if 'channels' in sys_rc:
-        base_urls = ['system']
-    else:
-        base_urls = ['default']
-    return normalize_urls(base_urls)
-
-allowed_channels = get_allowed_channels()
-
-# ----- proxy -----
-
-def get_proxy_servers():
-    res = rc.get('proxy_servers') or {}
-    if isinstance(res, dict):
-        return res
-    sys.exit("Error: proxy_servers setting not a mapping")
-
-
-def load_condarc(path=None):
-    global rc
-    if path is not None:
-        rc = load_condarc_(path)
-
-    root_dir = abspath(expanduser(os.getenv('CONDA_ROOT', rc.get('root_dir', sys.prefix))))
-    root_writable = try_write(root_dir)
-
-    globals().update(locals())
-
-    envs_dirs = [abspath(expanduser(p)) for p in (
-            _pathsep_env('CONDA_ENVS_PATH') or
-            rc.get('envs_dirs') or
-            _default_envs_dirs()
-            )]
-
-    pkgs_dirs = [pkgs_dir_from_envs_dir(envs_dir) for envs_dir in envs_dirs]
-
-    _default_env = os.getenv('CONDA_DEFAULT_ENV')
-    if _default_env in (None, root_env_name):
-        default_prefix = root_dir
-    elif os.sep in _default_env:
-        default_prefix = abspath(_default_env)
-    else:
-        for envs_dir in envs_dirs:
-            default_prefix = join(envs_dir, _default_env)
-            if isdir(default_prefix):
-                break
-        else:
-            default_prefix = join(envs_dirs[0], _default_env)
-
-    # ----- foreign -----
-
-    try:
-        with open(join(root_dir, 'conda-meta', 'foreign')) as fi:
-            foreign = fi.read().split()
-    except IOError:
-        foreign = [] if isdir(join(root_dir, 'conda-meta')) else ['python']
-
-    binstar_regex = r'((:?binstar\.org|anaconda\.org)/?)(t/[0-9a-zA-Z\-<>]{4,})/'
-    BINSTAR_TOKEN_PAT = re.compile(binstar_regex)
-    channel_alias = rc.get('channel_alias', None)
-    if not sys_rc.get('allow_other_channels', True) and 'channel_alias' in sys_rc:
-        channel_alias = sys_rc['channel_alias']
-    if channel_alias is not None:
-        channel_alias = remove_binstar_tokens(channel_alias.rstrip('/') + '/')
-    channel_alias_tok = binstar_client = binstar_domain = binstar_domain_tok = None
-
-    offline = bool(rc.get('offline', False))
-    add_anaconda_token = rc.get('add_anaconda_token',
-                                rc.get('add_binstar_token', ADD_BINSTAR_TOKEN))
-
-    add_pip_as_python_dependency = bool(rc.get('add_pip_as_python_dependency', True))
-    always_yes = bool(rc.get('always_yes', False))
-    always_copy = bool(rc.get('always_copy', False))
-    changeps1 = bool(rc.get('changeps1', True))
-    use_pip = bool(rc.get('use_pip', True))
-    binstar_upload = rc.get('anaconda_upload',
-                            rc.get('binstar_upload', None))  # None means ask
-    allow_softlinks = bool(rc.get('allow_softlinks', True))
-    auto_update_conda = bool(rc.get('auto_update_conda',
-                                    rc.get('self_update',
-                                           sys_rc.get('auto_update_conda', True))))
-    # show channel URLs when displaying what is going to be downloaded
-    show_channel_urls = rc.get('show_channel_urls', None)  # None means letting conda decide
-    # set packages disallowed to be installed
-    disallow = set(rc.get('disallow', []))
-    # packages which are added to a newly created environment by default
-    create_default_packages = list(rc.get('create_default_packages', []))
-    update_dependencies = bool(rc.get('update_dependencies', True))
-    channel_priority = bool(rc.get('channel_priority', True))
-    shortcuts = bool(rc.get('shortcuts', True))
-
-    # ssl_verify can be a boolean value or a filename string
-    ssl_verify = rc.get('ssl_verify', True)
-
-    try:
-        track_features = rc.get('track_features', [])
-        if isinstance(track_features, string_types):
-            track_features = track_features.split()
-        track_features = set(track_features)
-    except KeyError:
-        track_features = None
-
-    globals().update(locals())
-    return rc
-=======
 pkgs_dirs = context.pkgs_dirs
 default_prefix = context.default_prefix
 subdir = context.subdir
->>>>>>> 545f4fd0
 
 # put back because of conda build
 default_python = context. default_python
