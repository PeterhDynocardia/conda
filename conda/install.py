--- conflicted
+++ resolved
@@ -41,15 +41,11 @@
 import tarfile
 import time
 import traceback
-<<<<<<< HEAD
 from os.path import (abspath, basename, dirname, isdir, isfile, islink,
                      join, normpath)
 
 
 on_win = bool(sys.platform == "win32")
-=======
-from os.path import (abspath, basename, dirname, isdir, isfile, islink, join)
->>>>>>> 9f3a0c97
 
 try:
     from conda.lock import Locked
@@ -966,24 +962,11 @@
     Return the install metadata for a linked package in a prefix, or None
     if the package is not linked in the prefix.
     """
-<<<<<<< HEAD
     # FIXME Functions that begin with `is_` should return True/False
     return load_meta(prefix, dist)
 
 
 def delete_trash(prefix=None):
-=======
-    meta_path = join(prefix, 'conda-meta', dist + '.json')
-    try:
-        with open(meta_path) as fi:
-            return json.load(fi)
-    except IOError:
-        return None
-
-
-def delete_trash(prefix=None):
-    from conda.config import pkgs_dirs
->>>>>>> 9f3a0c97
     for pkg_dir in pkgs_dirs:
         trash_dir = join(pkg_dir, '.trash')
         try:
@@ -1010,12 +993,8 @@
     """
     # Try deleting the trash every time we use it.
     delete_trash()
-    import tempfile
-
-<<<<<<< HEAD
-=======
+
     from conda.config import pkgs_dirs
->>>>>>> 9f3a0c97
     for pkg_dir in pkgs_dirs:
         trash_dir = join(pkg_dir, '.trash')
 
