# (c) 2012-2014 Continuum Analytics, Inc. / http://continuum.io
# All Rights Reserved
#
# conda is distributed under the terms of the BSD 3-clause license.
# Consult LICENSE.txt or http://opensource.org/licenses/BSD-3-Clause.
''' This module contains:
  * all low-level code for extracting, linking and unlinking packages
  * a very simple CLI

These API functions have argument names referring to:

    dist:        canonical package name (e.g. 'numpy-1.6.2-py26_0')

    pkgs_dir:    the "packages directory" (e.g. '/opt/anaconda/pkgs' or
                 '/home/joe/envs/.pkgs')

    prefix:      the prefix of a particular environment, which may also
                 be the "default" environment (i.e. sys.prefix),
                 but is otherwise something like '/opt/anaconda/envs/foo',
                 or even any prefix, e.g. '/home/joe/myenv'

Also, this module is directly invoked by the (self extracting (sfx)) tarball
installer to create the initial environment, therefore it needs to be
standalone, i.e. not import any other parts of `conda` (only depend on
the standard library).
'''

from __future__ import print_function, division, absolute_import

import errno
import json
import logging
import os
import shlex
import shutil
import stat
import subprocess
import sys
import tarfile
import time
import traceback
from os.path import abspath, basename, dirname, isdir, isfile, islink, join, relpath, normpath

try:
    from conda.lock import Locked
except ImportError:
    # Make sure this still works as a standalone script for the Anaconda
    # installer.
    class Locked(object):
        def __init__(self, *args, **kwargs):
            pass

        def __enter__(self):
            pass

        def __exit__(self, exc_type, exc_value, traceback):
            pass

on_win = bool(sys.platform.startswith("win"))

if on_win:
    import ctypes
    from ctypes import wintypes

    CreateHardLink = ctypes.windll.kernel32.CreateHardLinkW
    CreateHardLink.restype = wintypes.BOOL
    CreateHardLink.argtypes = [wintypes.LPCWSTR, wintypes.LPCWSTR,
                               wintypes.LPVOID]
    try:
        CreateSymbolicLink = ctypes.windll.kernel32.CreateSymbolicLinkW
        CreateSymbolicLink.restype = wintypes.BOOL
        CreateSymbolicLink.argtypes = [wintypes.LPCWSTR, wintypes.LPCWSTR,
                                       wintypes.DWORD]
    except AttributeError:
        CreateSymbolicLink = None

    def win_hard_link(src, dst):
        "Equivalent to os.link, using the win32 CreateHardLink call."
        if not CreateHardLink(dst, src, None):
            raise OSError('win32 hard link failed')

    def win_soft_link(src, dst):
        "Equivalent to os.symlink, using the win32 CreateSymbolicLink call."
        if CreateSymbolicLink is None:
            raise OSError('win32 soft link not supported')
        if not CreateSymbolicLink(dst, src, isdir(src)):
            raise OSError('win32 soft link failed')

    def win_conda_bat_redirect(src, dst):
        """Special function for Windows XP where the `CreateSymbolicLink`
        function is not available.

        Simply creates a `.bat` file at `dst` which calls `src` together with
        all command line arguments.

        Works of course only with callable files, e.g. `.bat` or `.exe` files.
        """
        dst = dst + '.bat'
        with open(dst, 'w') as f:
            f.write('@echo off\n"%s" %%*\n' % src)


log = logging.getLogger(__name__)
stdoutlog = logging.getLogger('stdoutlog')

class NullHandler(logging.Handler):
    """ Copied from Python 2.7 to avoid getting
        `No handlers could be found for logger "patch"`
        http://bugs.python.org/issue16539
    """
    def handle(self, record):
        pass
    def emit(self, record):
        pass
    def createLock(self):
        self.lock = None

log.addHandler(NullHandler())

LINK_HARD = 1
LINK_SOFT = 2
LINK_COPY = 3
link_name_map = {
    LINK_HARD: 'hard-link',
    LINK_SOFT: 'soft-link',
    LINK_COPY: 'copy',
}

def _link(src, dst, linktype=LINK_HARD):
    if linktype == LINK_HARD:
        if on_win:
            win_hard_link(src, dst)
        else:
            os.link(src, dst)
    elif linktype == LINK_SOFT:
        if on_win:
            win_soft_link(src, dst)
        else:
            os.symlink(src, dst)
    elif linktype == LINK_COPY:
        # copy relative symlinks as symlinks
        if not on_win and islink(src) and not os.readlink(src).startswith('/'):
            os.symlink(os.readlink(src), dst)
        else:
            shutil.copy2(src, dst)
    else:
        raise Exception("Did not expect linktype=%r" % linktype)


def _remove_readonly(func, path, excinfo):
    os.chmod(path, stat.S_IWRITE)
    func(path)

def warn_failed_remove(function, path, exc_info):
    if exc_info[1].errno == errno.EACCES:
        log.warn("Cannot remove, permission denied: {0}".format(path))
    elif exc_info[1].errno == errno.ENOTEMPTY:
        log.warn("Cannot remove, not empty: {0}".format(path))
    else:
        log.warn("Cannot remove, unknown reason: {0}".format(path))

def rm_rf(path, max_retries=5, trash=True):
    """
    Completely delete path

    max_retries is the number of times to retry on failure. The default is
    5. This only applies to deleting a directory.

    If removing path fails and trash is True, files will be moved to the trash directory.
    """
    if islink(path) or isfile(path):
        # Note that we have to check if the destination is a link because
        # exists('/path/to/dead-link') will return False, although
        # islink('/path/to/dead-link') is True.
        try:
            os.unlink(path)
        except (OSError, IOError):
            log.warn("Cannot remove, permission denied: {0}".format(path))

    elif isdir(path):
        for i in range(max_retries):
            try:
                shutil.rmtree(path, ignore_errors=False, onerror=warn_failed_remove)
                return
            except OSError as e:
                msg = "Unable to delete %s\n%s\n" % (path, e)
                if on_win:
                    try:
                        shutil.rmtree(path, onerror=_remove_readonly)
                        return
                    except OSError as e1:
                        msg += "Retry with onerror failed (%s)\n" % e1

                    p = subprocess.Popen(['cmd', '/c', 'rd', '/s', '/q', path],
                        stdout=subprocess.PIPE, stderr=subprocess.PIPE)
                    (stdout, stderr) = p.communicate()
                    if p.returncode != 0:
                        msg += '%s\n%s\n' % (stdout, stderr)
                    else:
                        if not isdir(path):
                            return

                    if trash:
                        try:
                            move_path_to_trash(path)
                            if not isdir(path):
                                return
                        except OSError as e2:
                            raise
                            msg += "Retry with onerror failed (%s)\n" % e2

                log.debug(msg + "Retrying after %s seconds..." % i)
                time.sleep(i)
        # Final time. pass exceptions to caller.
        shutil.rmtree(path, ignore_errors=False, onerror=warn_failed_remove)

def rm_empty_dir(path):
    """
    Remove the directory `path` if it is a directory and empty.
    If the directory does not exist or is not empty, do nothing.
    """
    try:
        os.rmdir(path)
    except OSError: # directory might not exist or not be empty
        pass


def yield_lines(path):
    for line in open(path):
        line = line.strip()
        if not line or line.startswith('#'):
            continue
        yield line


prefix_placeholder = ('/opt/anaconda1anaconda2'
                      # this is intentionally split into parts,
                      # such that running this program on itself
                      # will leave it unchanged
                      'anaconda3')

def read_has_prefix(path):
    """
    reads `has_prefix` file and return dict mapping filenames to
    tuples(placeholder, mode)
    """
    res = {}
    try:
        for line in yield_lines(path):
            try:
                placeholder, mode, f = [x.strip('"\'') for x in
                                        shlex.split(line, posix=False)]
                res[f] = (placeholder, mode)
            except ValueError:
                res[line] = (prefix_placeholder, 'text')
    except IOError:
        pass
    return res

class PaddingError(Exception):
    pass

def binary_replace(data, a, b):
    """
    Perform a binary replacement of `data`, where the placeholder `a` is
    replaced with `b` and the remaining string is padded with null characters.
    All input arguments are expected to be bytes objects.
    """
    import re

    def replace(match):
        occurances = match.group().count(a)
        padding = (len(a) - len(b))*occurances
        if padding < 0:
            raise PaddingError(a, b, padding)
        return match.group().replace(a, b) + b'\0' * padding
    pat = re.compile(re.escape(a) + b'([^\0]*?)\0')
    res = pat.sub(replace, data)
    assert len(res) == len(data)
    return res

def update_prefix(path, new_prefix, placeholder=prefix_placeholder,
                  mode='text'):
    if on_win and (placeholder != prefix_placeholder) and ('/' in placeholder):
        # original prefix uses unix-style path separators
        # replace with unix-style path separators
        new_prefix = new_prefix.replace('\\', '/')

    path = os.path.realpath(path)
    with open(path, 'rb') as fi:
        data = fi.read()
    if mode == 'text':
        new_data = data.replace(placeholder.encode('utf-8'),
                                new_prefix.encode('utf-8'))
    elif mode == 'binary':
        new_data = binary_replace(data, placeholder.encode('utf-8'),
                                  new_prefix.encode('utf-8'))
    else:
        sys.exit("Invalid mode:" % mode)

    if new_data == data:
        return
    st = os.lstat(path)
    os.remove(path) # Remove file before rewriting to avoid destroying hard-linked cache.
    with open(path, 'wb') as fo:
        fo.write(new_data)
    os.chmod(path, stat.S_IMODE(st.st_mode))


def name_dist(dist):
    return dist.rsplit('-', 2)[0]


def create_meta(prefix, dist, info_dir, extra_info):
    """
    Create the conda metadata, in a given prefix, for a given package.
    """
    # read info/index.json first
    with open(join(info_dir, 'index.json')) as fi:
        meta = json.load(fi)
    # add extra info
    meta.update(extra_info)
    # write into <env>/conda-meta/<dist>.json
    meta_dir = join(prefix, 'conda-meta')
    if not isdir(meta_dir):
        os.makedirs(meta_dir)
    with open(join(meta_dir, dist + '.json'), 'w') as fo:
        json.dump(meta, fo, indent=2, sort_keys=True)


def mk_menus(prefix, files, remove=False):
    """
    Create cross-platform menu items (e.g. Windows Start Menu)

    Passes all menu config files %PREFIX%/Menu/*.json to ``menuinst.install``.
    ``remove=True`` will remove the menu items.
    """
    menu_files = [f for f in files
                  if f.lower().startswith('menu/')
                  and f.lower().endswith('.json')]
    if not menu_files:
        return
    elif basename(abspath(prefix)).startswith('_'):
        logging.warn("Environment name starts with underscore '_'.  "
                     "Skipping menu installation.")
        return

    try:
        import menuinst
    except:
        logging.warn("Menuinst could not be imported:")
        logging.warn(traceback.format_exc())
        return

<<<<<<< HEAD
    env_name = (None if abspath(prefix) == abspath(sys.prefix) else
                basename(prefix))
    # only windows is provided right now.  Add "source activate" if on Unix platforms
    env_setup_cmd = "activate"
    if env_name:
        env_setup_cmd = env_setup_cmd + " %s" % env_name

=======
>>>>>>> c8f3764c
    for f in menu_files:
        try:
            menuinst.install(join(prefix, f), remove, prefix)
        except:
            stdoutlog.error("menuinst Exception:")
            stdoutlog.error(traceback.format_exc())


def run_script(prefix, dist, action='post-link', env_prefix=None):
    """
    call the post-link (or pre-unlink) script, and return True on success,
    False on failure
    """
    path = join(prefix, 'Scripts' if on_win else 'bin', '.%s-%s.%s' % (
            name_dist(dist),
            action,
            'bat' if on_win else 'sh'))
    if not isfile(path):
        return True
    if on_win:
        try:
            args = [os.environ['COMSPEC'], '/c', path]
        except KeyError:
            return False
    else:
        shell_path = '/bin/sh' if 'bsd' in sys.platform else '/bin/bash'
        args = [shell_path, path]
    env = os.environ
    env['ROOT_PREFIX'] = sys.prefix
    env['PREFIX'] = str(env_prefix or prefix)
    env['PKG_NAME'], env['PKG_VERSION'], env['PKG_BUILDNUM'] = \
                str(dist).rsplit('-', 2)
    if action == 'pre-link':
        env['SOURCE_DIR'] = str(prefix)
    try:
        subprocess.check_call(args, env=env)
    except subprocess.CalledProcessError:
        return False
    return True


def read_url(pkgs_dir, dist):
    try:
        data = open(join(pkgs_dir, 'urls.txt')).read()
        urls = data.split()
        for url in urls[::-1]:
            if url.endswith('/%s.tar.bz2' % dist):
                return url
    except IOError:
        pass
    return None


def read_icondata(source_dir):
    import base64

    try:
        data = open(join(source_dir, 'info', 'icon.png'), 'rb').read()
        return base64.b64encode(data).decode('utf-8')
    except IOError:
        pass
    return None

def read_no_link(info_dir):
    res = set()
    for fn in 'no_link', 'no_softlink':
        try:
            res.update(set(yield_lines(join(info_dir, fn))))
        except IOError:
            pass
    return res

# Should this be an API function?

def symlink_conda(prefix, root_dir):
    # do not symlink root env - this clobbers activate incorrectly.
    if normpath(prefix) == normpath(sys.prefix):
        return
    if on_win:
        where = 'Scripts'
        symlink_fn = win_conda_bat_redirect
        exists_fn = os.path.isfile
        rm_fn = os.remove
    else:
        where = 'bin'
        symlink_fn = os.symlink
        exists_fn = os.path.exists
        rm_fn = os.unlink
    if not isdir(join(prefix, where)):
        os.makedirs(join(prefix, where))
    symlink_conda_hlp(prefix, root_dir, where, symlink_fn, exists_fn, rm_fn)


def symlink_conda_hlp(prefix, root_dir, where, symlink_fn, exists_fn, rm_fn):
    scripts = ("conda", "activate", "deactivate")
    for script in scripts:
        root_file = join(root_dir, where, script)
        prefix_file = join(prefix, where, script)
        # try to kill stale links if they exist
        if exists_fn(prefix_file):
            rm_fn(prefix_file)
        # if they're in use, they won't be killed.  Skip making new symlink.
        if not exists_fn(prefix_file):
            symlink_fn(root_file, prefix_file)


# ========================== begin API functions =========================

def try_hard_link(pkgs_dir, prefix, dist):
    src = join(pkgs_dir, dist, 'info', 'index.json')
    dst = join(prefix, '.tmp-%s' % dist)
    assert isfile(src), src
    assert not isfile(dst), dst
    try:
        if not isdir(prefix):
            os.makedirs(prefix)
        _link(src, dst, LINK_HARD)
        return True
    except OSError:
        return False
    finally:
        rm_rf(dst)
        rm_empty_dir(prefix)

# ------- package cache ----- fetched

def fetched(pkgs_dir):
    if not isdir(pkgs_dir):
        return set()
    return set(fn[:-8] for fn in os.listdir(pkgs_dir)
               if fn.endswith('.tar.bz2'))

def is_fetched(pkgs_dir, dist):
    return isfile(join(pkgs_dir, dist + '.tar.bz2'))

def rm_fetched(pkgs_dir, dist):
    with Locked(pkgs_dir):
        path = join(pkgs_dir, dist + '.tar.bz2')
        rm_rf(path)

# ------- package cache ----- extracted

def extracted(pkgs_dir):
    """
    return the (set of canonical names) of all extracted packages
    """
    if not isdir(pkgs_dir):
        return set()
    return set(dn for dn in os.listdir(pkgs_dir)
               if (isfile(join(pkgs_dir, dn, 'info', 'files')) and
                   isfile(join(pkgs_dir, dn, 'info', 'index.json'))))

def extract(pkgs_dir, dist):
    """
    Extract a package, i.e. make a package available for linkage.  We assume
    that the compressed packages is located in the packages directory.
    """
    with Locked(pkgs_dir):
        path = join(pkgs_dir, dist)
        t = tarfile.open(path + '.tar.bz2')
        t.extractall(path=path)
        t.close()
        if sys.platform.startswith('linux') and os.getuid() == 0:
            # When extracting as root, tarfile will by restore ownership
            # of extracted files.  However, we want root to be the owner
            # (our implementation of --no-same-owner).
            for root, dirs, files in os.walk(path):
                for fn in files:
                    p = join(root, fn)
                    os.lchown(p, 0, 0)

def is_extracted(pkgs_dir, dist):
    return (isfile(join(pkgs_dir, dist, 'info', 'files')) and
            isfile(join(pkgs_dir, dist, 'info', 'index.json')))

def rm_extracted(pkgs_dir, dist):
    with Locked(pkgs_dir):
        path = join(pkgs_dir, dist)
        rm_rf(path)

# ------- linkage of packages

def linked(prefix):
    """
    Return the (set of canonical names) of linked packages in prefix.
    """
    meta_dir = join(prefix, 'conda-meta')
    if not isdir(meta_dir):
        return set()
    return set(fn[:-5] for fn in os.listdir(meta_dir) if fn.endswith('.json'))

# FIXME Functions that begin with `is_` should return True/False
def is_linked(prefix, dist):
    """
    Return the install meta-data for a linked package in a prefix, or None
    if the package is not linked in the prefix.
    """
    meta_path = join(prefix, 'conda-meta', dist + '.json')
    try:
        with open(meta_path) as fi:
            return json.load(fi)
    except IOError:
        return None

def delete_trash(prefix=None):
    from conda import config

    for pkg_dir in config.pkgs_dirs:
        trash_dir = join(pkg_dir, '.trash')
        try:
            log.debug("Trying to delete the trash dir %s" % trash_dir)
            rm_rf(trash_dir, max_retries=1, trash=False)
        except OSError as e:
            log.debug("Could not delete the trash dir %s (%s)" % (trash_dir, e))

def move_to_trash(prefix, f, tempdir=None):
    """
    Move a file f from prefix to the trash

    tempdir is a deprecated parameter, and will be ignored.

    This function is deprecated in favor of `move_path_to_trash`.
    """
    return move_path_to_trash(join(prefix, f))

def move_path_to_trash(path):
    """
    Move a path to the trash
    """
    # Try deleting the trash every time we use it.
    delete_trash()

    from conda import config

    for pkg_dir in config.pkgs_dirs:
        import tempfile
        trash_dir = join(pkg_dir, '.trash')

        try:
            os.makedirs(trash_dir)
        except OSError as e1:
            if e1.errno != errno.EEXIST:
                continue

        trash_dir = tempfile.mkdtemp(dir=trash_dir)
        trash_dir = join(trash_dir, relpath(os.path.dirname(path), config.root_dir))

        try:
            os.makedirs(trash_dir)
        except OSError as e2:
            if e2.errno != errno.EEXIST:
                continue

        try:
            shutil.move(path, trash_dir)
        except OSError as e:
            log.debug("Could not move %s to %s (%s)" % (path, trash_dir, e))
        else:
            return True

    log.debug("Could not move %s to trash" % path)
    return False

# FIXME This should contain the implementation that loads meta, not is_linked()
def load_meta(prefix, dist):
    return is_linked(prefix, dist)

def link(pkgs_dir, prefix, dist, linktype=LINK_HARD, index=None):
    '''
    Set up a package in a specified (environment) prefix.  We assume that
    the package has been extracted (using extract() above).
    '''
    index = index or {}
    log.debug('pkgs_dir=%r, prefix=%r, dist=%r, linktype=%r' %
              (pkgs_dir, prefix, dist, linktype))

    source_dir = join(pkgs_dir, dist)
    if not run_script(source_dir, dist, 'pre-link', prefix):
        sys.exit('Error: pre-link failed: %s' % dist)

    info_dir = join(source_dir, 'info')
    files = list(yield_lines(join(info_dir, 'files')))
    has_prefix_files = read_has_prefix(join(info_dir, 'has_prefix'))
    no_link = read_no_link(info_dir)

    with Locked(prefix), Locked(pkgs_dir):
        for f in files:
            src = join(source_dir, f)
            dst = join(prefix, f)
            dst_dir = dirname(dst)
            if not isdir(dst_dir):
                os.makedirs(dst_dir)
            if os.path.exists(dst):
                log.warn("file already exists: %r" % dst)
                try:
                    os.unlink(dst)
                except OSError:
                    log.error('failed to unlink: %r' % dst)
                    if on_win:
                        try:
                            move_path_to_trash(dst)
                        except ImportError:
                            # This shouldn't be an issue in the installer anyway
                            pass

            lt = linktype
            if f in has_prefix_files or f in no_link or islink(src):
                lt = LINK_COPY
            try:
                _link(src, dst, lt)
            except OSError as e:
                log.error('failed to link (src=%r, dst=%r, type=%r, error=%r)' %
                          (src, dst, lt, e))

        if name_dist(dist) == '_cache':
            return

        for f in sorted(has_prefix_files):
            placeholder, mode = has_prefix_files[f]
            try:
                update_prefix(join(prefix, f), prefix, placeholder, mode)
            except PaddingError:
                sys.exit("ERROR: placeholder '%s' too short in: %s\n" %
                         (placeholder, dist))

        mk_menus(prefix, files, remove=False)

        if not run_script(prefix, dist, 'post-link'):
            sys.exit("Error: post-link failed for: %s" % dist)

        # Make sure the script stays standalone for the installer
        try:
            from conda.config import remove_binstar_tokens
        except ImportError:
            # There won't be any binstar tokens in the installer anyway
            def remove_binstar_tokens(url):
                return url

        meta_dict = index.get(dist + '.tar.bz2', {})
        meta_dict['url'] = read_url(pkgs_dir, dist)
        if meta_dict['url']:
            meta_dict['url'] = remove_binstar_tokens(meta_dict['url'])
        try:
            alt_files_path = join(prefix, 'conda-meta', dist + '.files')
            meta_dict['files'] = list(yield_lines(alt_files_path))
            os.unlink(alt_files_path)
        except IOError:
            meta_dict['files'] = files
        meta_dict['link'] = {'source': source_dir,
                             'type': link_name_map.get(linktype)}
        if 'channel' in meta_dict:
            meta_dict['channel'] = remove_binstar_tokens(meta_dict['channel'])
        if 'icon' in meta_dict:
            meta_dict['icondata'] = read_icondata(source_dir)

        create_meta(prefix, dist, info_dir, meta_dict)


def unlink(prefix, dist):
    '''
    Remove a package from the specified environment, it is an error if the
    package does not exist in the prefix.
    '''
    with Locked(prefix):
        run_script(prefix, dist, 'pre-unlink')

        meta_path = join(prefix, 'conda-meta', dist + '.json')
        with open(meta_path) as fi:
            meta = json.load(fi)

        mk_menus(prefix, meta['files'], remove=True)
        dst_dirs1 = set()

        for f in meta['files']:
            dst = join(prefix, f)
            dst_dirs1.add(dirname(dst))
            try:
                os.unlink(dst)
            except OSError:  # file might not exist
                log.debug("could not remove file: '%s'" % dst)
                if on_win and os.path.exists(join(prefix, f)):
                    try:
                        log.debug("moving to trash")
                        move_path_to_trash(dst)
                    except ImportError:
                        # This shouldn't be an issue in the installer anyway
                        pass

        # remove the meta-file last
        os.unlink(meta_path)

        dst_dirs2 = set()
        for path in dst_dirs1:
            while len(path) > len(prefix):
                dst_dirs2.add(path)
                path = dirname(path)
        # in case there is nothing left
        dst_dirs2.add(join(prefix, 'conda-meta'))
        dst_dirs2.add(prefix)

        for path in sorted(dst_dirs2, key=len, reverse=True):
            rm_empty_dir(path)


def messages(prefix):
    path = join(prefix, '.messages.txt')
    try:
        with open(path) as fi:
            sys.stdout.write(fi.read())
    except IOError:
        pass
    finally:
        rm_rf(path)


def duplicates_to_remove(linked_dists, keep_dists):
    """
    Returns the (sorted) list of distributions to be removed, such that
    only one distribution (for each name) remains.  `keep_dists` is an
    interable of distributions (which are not allowed to be removed).
    """
    from collections import defaultdict

    keep_dists = set(keep_dists)
    ldists = defaultdict(set) # map names to set of distributions
    for dist in linked_dists:
        name = name_dist(dist)
        ldists[name].add(dist)

    res = set()
    for dists in ldists.values():
        # `dists` is the group of packages with the same name
        if len(dists) == 1:
            # if there is only one package, nothing has to be removed
            continue
        if dists & keep_dists:
            # if the group has packages which are have to be kept, we just
            # take the set of packages which are in group but not in the
            # ones which have to be kept
            res.update(dists - keep_dists)
        else:
            # otherwise, we take lowest (n-1) (sorted) packages
            res.update(sorted(dists)[:-1])
    return sorted(res)


# =========================== end API functions ==========================


def main():
    from optparse import OptionParser

    p = OptionParser(description="conda link tool used by installer")

    p.add_option('--file',
                 action="store",
                 help="path of a file containing distributions to link, "
                      "by default all packages extracted in the cache are "
                      "linked")

    p.add_option('--prefix',
                 action="store",
                 default=sys.prefix,
                 help="prefix (defaults to %default)")

    p.add_option('-v', '--verbose',
                 action="store_true")

    opts, args = p.parse_args()
    if args:
        p.error('no arguments expected')

    logging.basicConfig()

    prefix = opts.prefix
    pkgs_dir = join(prefix, 'pkgs')
    if opts.verbose:
        print("prefix: %r" % prefix)

    if opts.file:
        idists = list(yield_lines(join(prefix, opts.file)))
    else:
        idists = sorted(extracted(pkgs_dir))

    linktype = (LINK_HARD
                if try_hard_link(pkgs_dir, prefix, idists[0]) else
                LINK_COPY)
    if opts.verbose:
        print("linktype: %s" % link_name_map[linktype])

    for dist in idists:
        if opts.verbose:
            print("linking: %s" % dist)
        link(pkgs_dir, prefix, dist, linktype)

    messages(prefix)

    for dist in duplicates_to_remove(linked(prefix), idists):
        meta_path = join(prefix, 'conda-meta', dist + '.json')
        print("WARNING: unlinking: %s" % meta_path)
        try:
            os.rename(meta_path, meta_path + '.bak')
        except OSError:
            rm_rf(meta_path)


if __name__ == '__main__':
    main()<|MERGE_RESOLUTION|>--- conflicted
+++ resolved
@@ -352,7 +352,6 @@
         logging.warn(traceback.format_exc())
         return
 
-<<<<<<< HEAD
     env_name = (None if abspath(prefix) == abspath(sys.prefix) else
                 basename(prefix))
     # only windows is provided right now.  Add "source activate" if on Unix platforms
@@ -360,8 +359,6 @@
     if env_name:
         env_setup_cmd = env_setup_cmd + " %s" % env_name
 
-=======
->>>>>>> c8f3764c
     for f in menu_files:
         try:
             menuinst.install(join(prefix, f), remove, prefix)
