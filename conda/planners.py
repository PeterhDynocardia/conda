import logging

from difflib import get_close_matches

from config import DEFAULT_NUMPY_SPEC, DEFAULT_PYTHON_SPEC
from constraints import AllOf, AnyOf, Channel, Requires, Satisfies
from package import channel_select, find_inconsistent_packages, newest_packages, sort_packages_by_name
from package_plan import PackagePlan
from package_spec import make_package_spec, find_inconsistent_specs

__all__ = [
    'create_create_plan',
    'create_deactivate_plan',
    'create_update_plan',
    'create_download_plan'
]

log = logging.getLogger(__name__)

def create_create_plan(prefix, conda, spec_strings):
    '''
    This functions creates a package plan for activating packages in a new
    Anaconda environment, including all of their required dependencies. The
    desired packages are specified as constraints.

    Parameters
    ----------
    prefix : str
        directory to create new Anaconda environment in
    conda : :py:class:`anaconda <conda.anaconda.anaconda>` object
    spec_strings : iterable of str
        package specification strings for packages to install in new Anaconda environment

    Returns
    -------
    plan: :py:class:`PackagePlan <conda.package_plan.PackagePlan>`
        package plan for creating new Anaconda environment

    Raises
    ------
    RuntimeError
        if the environment cannot be created

    '''
    plan = PackagePlan()

    idx = conda.index

    specs = set()

    py_spec = None
    np_spec = None

    for spec_string in spec_strings:

        spec = make_package_spec(spec_string)

        if spec.name == 'python':
            if spec.version: py_spec = spec
            continue

        if spec.name == 'numpy':
            if spec.version: np_spec = spec
            continue

        _check_unknown_spec(idx, spec)

        specs.add(spec)

    # this is handle the case where a user asks for just python and/or numpy and nothing else
    if len(specs) == 0:
        if py_spec: specs.add(py_spec)
        if np_spec: specs.add(np_spec)

    # abort if specifications are already incondsistent at this point
    inconsistent = find_inconsistent_specs(specs)
    if inconsistent:
        raise RuntimeError(
            'cannot create environment, the following requirements are inconsistent: %s' % str(inconsistent)
        )

    log.debug("initial package specifications: %s\n" % specs)

    # find packages compatible with the initial specifications
    pkgs = idx.find_compatible_packages(specs)
    log.debug("initial packages: %s\n" % pkgs)

    # find the associated dependencies
    deps = idx.get_deps(pkgs)
    log.debug("initial dependencies: %s\n" % deps)

    # add constraints for default python and numpy specifications if needed
    constraints = []

    dep_names = [dep.name for dep in deps]

    if py_spec:
        constraints.append(_default_constraint(py_spec))
    elif 'python' in dep_names:
        constraints.append(_default_constraint(make_package_spec(DEFAULT_PYTHON_SPEC)))

    if np_spec:
        constraints.append(_default_constraint(np_spec))
    elif 'numpy' in dep_names:
        constraints.append(_default_constraint(make_package_spec(DEFAULT_NUMPY_SPEC)))

    env_constraints = AllOf(*constraints)
    log.debug("computed environment constraints: %s\n" % env_constraints)

    # now we need to recompute the compatible packages using the computed environment constraints
    pkgs = idx.find_compatible_packages(specs)
    pkgs = idx.find_matches(env_constraints, pkgs)
    pkgs = channel_select(pkgs, conda.channel_urls)
    pkgs = newest_packages(pkgs)
    log.debug("updated packages: %s\n" % pkgs)

    # check to see if this is a meta-package situation (and handle it if so)
    all_pkgs = _handle_meta_create(conda, pkgs)

    if not all_pkgs:
        # find the associated dependencies
        deps = idx.get_deps(pkgs)
        deps = idx.find_matches(env_constraints, deps)
        deps = channel_select(deps, conda.channel_urls)
        deps = newest_packages(deps)
        log.debug("updated dependencies: %s\n" % deps)

        all_pkgs = newest_packages(pkgs | deps)
        log.debug("all packages: %s\n" % all_pkgs)

        # make sure all user supplied specs were satisfied
        for spec in specs:
            if not idx.find_matches(Satisfies(spec), all_pkgs):
                raise RuntimeError("could not find package for package specification '%s' compatible with other requirements" % spec)

    # don't install conda into non-default environments
    all_pkgs = [pkg for pkg in all_pkgs if pkg.name != 'conda']

    # download any packages that are not available
    for pkg in all_pkgs:
        if pkg not in conda.available_packages:
            plan.downloads.add(pkg)

    plan.activations = all_pkgs

    return plan


def create_install_plan(env, spec_strings):
    '''
    This functions creates a package plan for activating packages in an
    existing Anaconda environment, including removing existing versions and
    also activating all required dependencies. The desired packages are
    specified as package names, package filenames, or make_package_spec strings.

    Parameters
    ----------
    env : :py:class:`Environment <conda.environment.Environment>` object
        Anaconda environment to install packages into
    spec_strings : iterable of str
        string package specifications of packages to install in Anaconda environment

    Returns
    -------
    plan: :py:class:`PackagePlan <conda.package_plan.PackagePlan>`
        package plan for installing packages in an existing Anaconda environment

    Raises
    ------
    RuntimeError
        if the install cannot be performed

    '''
    plan = PackagePlan()

    idx = env.conda.index

    specs = set()

    py_spec = None
    np_spec = None

    for spec_string in spec_strings:

        spec = make_package_spec(spec_string)

        active = env.find_linked_package(spec.name)

        if spec.name == 'python':
            if active:
                raise RuntimeError('changing python versions in an existing Anaconda environment is not supported (create a new environment)')
            if spec.version: py_spec = spec
            continue
        if spec.name == 'numpy':
            if active:
                raise RuntimeError('changing numpy versions in an existing Anaconda environment is not supported (create a new environment)')
            if spec.version: np_spec = spec
            continue

        if not spec.version and active:
            raise RuntimeError("package '%s' version %s is already installed. Supply a new version to install (e.g., '%s=x.y.z'), or see 'conda update -h' for help on updating" % (spec.name, str(active.version), spec.name))

        _check_unknown_spec(idx, spec)

        specs.add(spec)

    # abort if specifications are already inconsistent at this point
    inconsistent = find_inconsistent_specs(specs)
    if inconsistent:
        raise RuntimeError(
            'cannot create environment, the following requirements are inconsistent: %s' % str(inconsistent)
        )

    log.debug("initial package specifications: %s\n" % specs)

    # find packages compatible with the initial specifications
    pkgs = idx.find_compatible_packages(specs)
    pkgs = idx.find_matches(env.requirements, pkgs)
    pkgs = newest_packages(pkgs)
    log.debug("initial packages: %s\n" % pkgs)

    features = env.features
    for pkg in pkgs:
        for feature in pkg.track_features:
            if feature not in features:
                features[feature] = set()
            features[feature].add(pkg)
    log.debug("features: %s\n" % features)

    # check to see if this is a meta-package situation (and handle it if so)
    all_pkgs = _handle_meta_install(env.conda, pkgs)

    if not all_pkgs:
        # find the associated dependencies
        deps = idx.get_deps(pkgs)
        deps = idx.find_matches(env.requirements, deps)
        log.debug("initial dependencies: %s\n" % deps)

        # add default python and numpy requirements if needed
        constraints = [env.requirements]
        dep_names = [dep.name for dep in deps]

        if py_spec:
            constraints.append(_default_constraint(py_spec))
        elif 'python' in dep_names and not env.find_linked_package('python'):
            constraints.append(_default_constraint(make_package_spec(DEFAULT_PYTHON_SPEC)))

        if np_spec:
            constraints.append(_default_constraint(np_spec))
        elif 'numpy' in dep_names and not env.find_linked_package('numpy'):
            constraints.append(_default_constraint(make_package_spec(DEFAULT_NUMPY_SPEC)))

        env_constraints = AllOf(*constraints)
        log.debug("computed environment constraints: %s\n" % env_constraints)

        # now we need to recompute the compatible packages using the updated package specifications
        pkgs = idx.find_compatible_packages(specs)
        pkgs = idx.find_matches(env_constraints, pkgs)
        pkgs = channel_select(pkgs, env.conda.channel_urls)
        pkgs = newest_packages(pkgs)
        log.debug("updated packages: %s\n" % pkgs)

        # find the associated dependencies
        deps = idx.get_deps(pkgs)
        deps = idx.find_matches(env_constraints, deps)
        deps = channel_select(deps, env.conda.channel_urls)
        deps = newest_packages(deps)
        log.debug("updated dependencies: %s\n" % deps)

        all_pkgs = pkgs | deps
        all_pkgs = channel_select(all_pkgs, env.conda.channel_urls)
        all_pkgs = newest_packages(all_pkgs)
        log.debug("all packages: %s\n" % all_pkgs)

        # make sure all user supplied specs were satisfied
        for spec in specs:
            if not idx.find_matches(Satisfies(spec), all_pkgs):
                if idx.find_matches(Satisfies(spec)):
                    raise RuntimeError("could not find package for package specification '%s' compatible with other requirements" % spec)
                else:
                    raise RuntimeError("could not find package for package specification '%s'" % spec)

<<<<<<< HEAD
    all_pkgs = _replace_with_features(conda, all_pkgs, features, env_constraints)
=======
    all_pkgs = _replace_with_features(env.conda, all_pkgs, features, env_constraints)
>>>>>>> cd4a7e75

    # download any packages that are not available
    for pkg in all_pkgs:

        # don't install conda into non-default environments
        if pkg.name == 'conda' and env != env.conda.root_environment:
            continue

        # download any currently unavailable packages
        if pkg not in env.conda.available_packages:
            plan.downloads.add(pkg)

        # see if the package is already active
        active = env.find_linked_package(pkg.name)
        # need to compare canonical names since ce/pro packages might compare equal
        if active and pkg.canonical_name != active.canonical_name:
            plan.deactivations.add(active)

        if pkg not in env.linked:
            plan.activations.add(pkg)

    return plan


def create_remove_plan(env, pkg_names, follow_deps=True):
    '''
    This function creates a package plan for removing the specified packages
    in the given Anaconda environment prefix.

    Parameters
    ----------
    env : :py:class:`Environment <conda.environment.Environment>` object
        Anaconda environment to remove packages from
    pkg_names : iterable of str
        package names of packages to remove

    Returns
    -------
    plan: :py:class:`PackagePlan <conda.package_plan.PackagePlan>`
        package plan for removing packages in an existing Anaconda environment

    Raises
    ------
    RuntimeError
        if the removals cannot be performed

    '''
    plan = PackagePlan()

    idx = env.conda.index

    for pkg_name in pkg_names:

        spec = make_package_spec(pkg_name)
        if spec.version or spec.build:
            raise RuntimeError("'%s' looks like a package specification, 'remove' only accepts package names" % pkg_name)

        if pkg_name.endswith('.tar.bz2'):
            raise RuntimeError("'%s' looks like a package filename, 'remove' only accepts package names" % pkg_name)

        pkg = env.find_linked_package(pkg_name)
        if not pkg: continue

        for basereq in ['python', 'pyyaml', 'yaml', 'conda']:
            if pkg.name == basereq and env == env.conda.root_environment:
                raise RuntimeError("Base package '%s' may not be removed from the root environment: %s" % (basereq, env.conda.root_environment.prefix))

        plan.deactivations.add(pkg)

    # find a requirement for this package that we can use to lookup reverse deps
    reqs = idx.find_compatible_requirements(plan.deactivations)

    # add or warn about broken reverse dependencies
    rdeps = idx.get_reverse_deps(reqs) & env.linked
    if follow_deps:
        plan.deactivations |= rdeps
    else:
        plan.broken = rdeps

    track_features = env.features
    for pkg in plan.deactivations:
        if pkg.track_features:
            for feature in pkg.track_features:
                if feature in track_features:
                    track_features[feature] -= set([pkg])
    for feature, pkgs in dict(track_features).items():
        if len(pkgs) == 0:
            del track_features[feature]

    to_add, to_remove = _replace_without_features(env, plan.deactivations, track_features, AllOf(env.requirements))

    print to_add
    print to_remove

    plan.deactivations |= to_remove

     # download any packages that are not available
    for pkg in to_add:

        # download any currently unavailable packages
        if pkg not in env.conda.available_packages:
            plan.downloads.add(pkg)

        plan.activations.add(pkg)

    return plan


def create_update_plan(env, pkg_names):
    '''
    This function creates a package plan for updating specified packages to
    the latest version in the given Anaconda environment prefix. Only versions
    compatible with the existing environment are considered.

    Parameters
    ----------
    env : :py:class:`Environment <conda.environment.Environment>` object
        Anaconda environment to update packages in
    pkg_names : iterable of str
        package names of packages to update

    Returns
    -------
    plan: :py:class:`PackagePlan <conda.package_plan.PackagePlan>`
        package plan for updating packages in an existing Anaconda environment

    Raises
    ------
    RuntimeError
        if the update cannot be performed

    '''

    plan = PackagePlan()

    idx = env.conda.index

    pkgs = set()
    for pkg_name in pkg_names:
        pkg = env.find_linked_package(pkg_name)
        if not pkg:
            if pkg_name in env.conda.index.package_names:
                raise RuntimeError("package '%s' is not installed, cannot update (see conda install -h)" % pkg_name)
            else:
                raise RuntimeError("unknown package '%s', cannot update" % pkg_name)
        pkgs.add(pkg)

    # find any initial packages that have newer versions
    updates = set()
    skipped = set()
    for pkg in sort_packages_by_name(pkgs):
        initial_candidates = idx.lookup_from_name(pkg.name)
        for channel in env.conda.channel_urls:
            candidates = idx.find_matches(Channel(channel), initial_candidates)
            if not candidates: continue
            candidates = idx.find_matches(env.requirements, candidates)
            if not candidates: continue
            initial_newest = max(candidates)
            candidates = set([initial_newest])
            if not pkg.is_meta:
                rdeps = idx.get_reverse_deps(set([pkg])) & env.linked
                if rdeps:
                    candidates &= idx.get_deps(rdeps)
            if not candidates:
                skipped.add((pkg, initial_newest, tuple(rdeps)))
                break
            newest = max(candidates)
            log.debug("%s > %s == %s" % (newest.canonical_name, pkg.canonical_name, newest>pkg))
            if newest > pkg:
                updates.add(newest)
            break

    log.debug('initial updates: %s' %  updates)

    if len(skipped) > 0:
        for skip in skipped:
            if len(skip[2]) == 1:
                rdeps = "%s depends on" % skip[2]
            else:
                rdeps = "{" + ", ".join(str(p) for p in skip[2]) + "} depend on"
            print "skipped:", skip[1], "is available, but", rdeps, skip[0]

    if len(updates) == 0: return plan  # nothing to do

    all_pkgs = _handle_meta_update(env.conda, updates)

    if not all_pkgs:
        # get all the dependencies of the updates
        all_deps = idx.get_deps(updates)
        log.debug('update dependencies: %s' %  all_deps)

        # find newest packages compatible with these requirements
        all_pkgs = all_deps | updates
        all_pkgs = idx.find_matches(env.requirements, all_pkgs)
        all_pkgs = channel_select(all_pkgs, env.conda.channel_urls)
        all_pkgs = newest_packages(all_pkgs)

<<<<<<< HEAD
    all_pkgs = _replace_with_features(conda, all_pkgs, features, env.requirements)
=======
    all_pkgs = _replace_with_features(env.conda, all_pkgs, env.features, env.requirements)
>>>>>>> cd4a7e75

    # check for any inconsistent requirements the set of packages
    inconsistent = find_inconsistent_packages(all_pkgs)
    if inconsistent:
        raise RuntimeError('cannot update, the following packages are inconsistent: %s'
            % ', '.join('%s-%s' % (pkg.name, pkg.version.vstring) for pkg in inconsistent)
        )

    # download any activations that are not already available
    for pkg in all_pkgs:

        # don't install conda into non-default environments
        if pkg.name == 'conda' and env != env.conda.root_environment:
            continue

        active = env.find_linked_package(pkg.name)
        if not active:
            if pkg not in env.conda.available_packages:
                plan.downloads.add(pkg)
            plan.activations.add(pkg)
        elif pkg > active:
            if pkg not in env.conda.available_packages:
                plan.downloads.add(pkg)
            plan.activations.add(pkg)
            plan.deactivations.add(active)

    return plan


def create_activate_plan(env, canonical_names):
    '''
    This function creates a package plan for activating the specified packages
    in the given Anaconda environment prefix.

    Parameters
    ----------
    env : :py:class:`Environment <conda.environment.Environment>` object
        Anaconda environment to activate packages in
    canonical_names : iterable of str
        canonical names of packages to activate

    Returns
    -------
    plan: :py:class:`PackagePlan <conda.package_plan.PackagePlan>`
        package plan for activating packages in an existing Anaconda environment

    Raises
    ------
    RuntimeError
        if the activations cannot be performed

    '''
    plan = PackagePlan()

    idx = env.conda.index

    for canonical_name in canonical_names:

        try:
            pkg = idx.lookup_from_canonical_name(canonical_name)
        except:
            spec = make_package_spec(canonical_name)
            if idx.lookup_from_name(spec.name):
                if spec.build:
                    raise RuntimeError("cannot activate unknown build '%s' of package '%s'" % (canonical_name, spec.name))
                if spec.version:
                    raise RuntimeError("'%s' looks like a package specification, --activate requires full canonical names" % canonical_name)
                else:
                    raise RuntimeError("'%s' looks like a package name, --activate requires full canonical names" % canonical_name)
            else:
                raise RuntimeError("cannot activate unknown package '%s'" % canonical_name)

        if pkg in env.linked:
            raise RuntimeError("package '%s' is already activated in environment: %s" % (canonical_name, env.prefix))

        if pkg.name == 'conda' and env != env.conda.root_environment:
            raise RuntimeError("'conda' package may only be activated in the root environament: %s" % env.conda.root_environment.prefix)

        plan.activations.add(pkg)

        # add or warn about missing dependencies
        deps = idx.find_compatible_packages(idx.get_deps(plan.activations))
        deps = idx.find_matches(env.requirements, deps)
        for dep in deps:
            if dep not in env.linked:
                plan.missing.add(dep)

    return plan


def create_deactivate_plan(env, canonical_names):
    '''
    This function creates a package plan for deactivating the specified packages
    in the given Anaconda environment prefix.

    Parameters
    ----------
    env : :py:class:`Environment <conda.environment.Environment>` object
        Anaconda environment to deactivate packages in
    canonical_names : iterable of str
        canonical names of packages to deactivate

    Returns
    -------
    plan: :py:class:`PackagePlan <conda.package_plan.PackagePlan>`
        package plan for deactivating packages in an existing Anaconda environment

    Raises
    ------
    RuntimeError
        if the deactivations cannot be performed

    '''
    plan = PackagePlan()

    idx = env.conda.index

    for canonical_name in canonical_names:

        try:
            pkg = idx.lookup_from_canonical_name(canonical_name)
        except:
            spec = make_package_spec(canonical_name)
            if idx.lookup_from_name(spec.name):
                if spec.build:
                    raise RuntimeError("cannot deactivate unknown build '%s' of package '%s'" % (canonical_name, spec.name))
                if spec.version:
                    raise RuntimeError("'%s' looks like a package specification, --deactivate requires full canonical names" % canonical_name)
                else:
                    raise RuntimeError("'%s' looks like a package name, --dactivate requires full canonical names" % canonical_name)
            else:
                raise RuntimeError("cannot deactivate unknown package '%s'" % canonical_name)

        # if package is not already activated, there is nothing to do
        if pkg not in env.linked:
            raise RuntimeError("package '%s' is not activated in environment: %s" % (canonical_name, env.prefix))

        if pkg.name == 'conda' and env == env.conda.root_environment:
            raise RuntimeError("'conda' package may not be deactivated from the root environment: %s" % env.conda.root_environment.prefix)

        plan.deactivations.add(pkg)

    # find a requirement for this package that we can use to lookup reverse deps
    reqs = idx.find_compatible_requirements(plan.deactivations)

    # warn about broken reverse dependencies
    for rdep in idx.get_reverse_deps(reqs):
        if rdep in env.linked:
           plan.broken.add(rdep)

    return plan


def create_download_plan(conda, canonical_names, force):
    '''
    This function creates a package plan for downloading the specified
    packages from remote Anaconda package channels. By default,
    packages already available are ignored, but this can be overridden
    with the force argument.

    Parameters
    ----------
    conda : :py:class:`anaconda <conda.anaconda.anaconda>` object
        Anaconda installation to download packages into
    canonical_names : iterable of str
        canonical names of packages to download
    force : bool
        whether to force download even if package is already locally available

    Returns
    -------
    plan: :py:class:`PackagePlan <conda.package_plan.PackagePlan>`
        package plan for downloading packages into :ref:`local availability <locally_available>`.

    Raises
    ------
    RuntimeError
        if the downloads cannot be performed

    '''
    plan = PackagePlan()

    idx = conda.index

    for canonical_name in canonical_names:

        try:
            pkg = idx.lookup_from_canonical_name(canonical_name)
        except:
            raise RuntimeError("cannot download unknown package '%s'" % canonical_name)

        if force or pkg not in conda.available_packages:
            plan.downloads.add(pkg)

    return plan


def _replace_with_features(conda, all_pkgs, track_features, env_constraints):
<<<<<<< HEAD
    idx = conda.idx
=======
    idx = conda.index
>>>>>>> cd4a7e75

    results = all_pkgs

    all_pkgs_dict = {}
    for pkg in all_pkgs:
        all_pkgs_dict[pkg.name] = [pkg]

    for pkg in all_pkgs:
        for feature in pkg.features:
            if feature not in track_features:
                results.remove(pkg)
                spec = make_package_spec("%s %s" % (pkg.name, pkg.version.vstring))
<<<<<<< HEAD
                rpkgs = idx.find_compatible_packages(specs)
                rpkgs = [pkg for pkg in rpkgs if feature not in pkg.features]
                rpkgs = idx.find_matches(env_constraints, rpkgs)
                rpkgs = channel_select(rpkgs, env.conda.channel_urls)
                rpkg = newest_packages(rpkgs)
                results.add(rpkg)

    for feature, fpkgs in track_features.iteritems():
        for name in fpkgs:
            if name, pkg in all_pkgs_dict:
                if feature in pkg.features: continue
                results.remove(pkg)
                spec = make_package_spec("%s %s" % (pkg.name, pkg.version.vstring))
                rpkgs = idx.find_compatible_packages(specs)
                rpkgs = [pkg for pkg in rpkgs if feature in pkg.features]
                rpkgs = idx.find_matches(env_constraints, rpkgs)
                rpkgs = channel_select(rpkgs, env.conda.channel_urls)
                rpkg = newest_packages(rpkgs)
                results.add(rpkg)

    return results

=======
                rpkgs = idx.find_compatible_packages(set([spec]))
                rpkgs = [pkg for pkg in rpkgs if feature not in pkg.features]
                rpkgs = idx.find_matches(env_constraints, rpkgs)
                rpkgs = channel_select(rpkgs, conda.channel_urls)
                rpkg = newest_packages(rpkgs)
                results.add(rpkg.pop())

    for feature, fpkgs in track_features.items():
        for name in fpkgs:
            if name in all_pkgs_dict:
                pkg = all_pkgs_dict[name]
                if feature in pkg.features: continue
                results.remove(pkg)
                spec = make_package_spec("%s %s" % (pkg.name, pkg.version.vstring))
                rpkgs = idx.find_compatible_packages(set([specs]))
                rpkgs = [pkg for pkg in rpkgs if feature in pkg.features]
                rpkgs = idx.find_matches(env_constraints, rpkgs)
                rpkgs = channel_select(rpkgs, conda.channel_urls)
                rpkg = newest_packages(rpkgs)
                results.add(rpkg.pop())

    return results

def _replace_without_features(env, removals, track_features, env_constraints):
    idx = env.conda.index

    to_add = set()
    to_remove = set()

    for pkg in removals:

        deps = idx.get_deps([pkg]) & env.linked
        for dep in deps:
            for feature in dep.features:

                if feature not in track_features:
                    to_remove.add(dep)
                    rdeps = idx.get_reverse_deps([dep]) & env.linked
                    if not rdeps: 
                        to_remove.add(dep)
                        continue
                    spec = make_package_spec("%s %s" % (dep.name, dep.version.vstring))
                    rpkgs = idx.find_compatible_packages(set([spec]))
                    rpkgs = [pkg for pkg in rpkgs if feature not in pkg.features]
                    rpkgs = idx.find_matches(env_constraints, rpkgs)
                    rpkgs = channel_select(rpkgs, env.conda.channel_urls)
                    rpkg = newest_packages(rpkgs)
                    to_add.add(rpkg.pop())

    return to_add, to_remove

>>>>>>> cd4a7e75

def _check_unknown_spec(idx, spec):

    if spec.name not in idx.package_names:
        message = "unknown package name '%s'" % spec.name
        close = get_close_matches(spec.name, idx.package_names)
        if close:
            message += '\n\nDid you mean one of these?\n'
            for s in close:
                message += '    %s' % s
            message += "\n"
        raise RuntimeError(message)





def _handle_meta_create(conda, pkgs):
    metas = set([pkg for pkg in pkgs if pkg.is_meta])

    if len(metas) == 0:
        return set()

    if len(metas) == 1 and len(pkgs) > 1:
        raise RuntimeError("create operation does not support mixing meta-packages and standard packages")

    if len(metas) > 1:
        raise RuntimeError("create operation only supports one meta-package at a time, was given: %s" % metas)

    pkg = pkgs.pop()
    pkgs.add(pkg)

    for spec in pkg.requires:
        canonical_name = "%s-%s-%s" % (spec.name, spec.version.vstring, spec.build)
        pkgs.add(conda.index.lookup_from_canonical_name(canonical_name))

    return pkgs


def _handle_meta_install(conda, pkgs):
    metas = set([pkg for pkg in pkgs if pkg.is_meta])

    if len(metas) == 0:
        return set()

    if len(metas) == 1 and len(pkgs) > 1:
        raise RuntimeError("install operation does not support mixing meta-packages and standard packages")

    if len(metas) > 1:
        raise RuntimeError("install operation only supports one meta-package at a time, was given: %s" % metas)

    pkg = pkgs.pop()
    pkgs.add(pkg)

    for spec in pkg.requires:
        canonical_name = "%s-%s-%s" % (spec.name, spec.version.vstring, spec.build)
        pkgs.add(conda.index.lookup_from_canonical_name(canonical_name))

    return pkgs


def _handle_meta_update(conda, pkgs):
    metas = set([pkg for pkg in pkgs if pkg.is_meta])

    if len(metas) == 0:
        return set()

    if len(metas) == 1 and len(pkgs) > 1:
        raise RuntimeError("update operation does not support mixing meta-packages and standard packages")

    if len(metas) > 1:
        raise RuntimeError("update operation only supports one meta-package at a time, was given: %s" % metas)

    pkg = pkgs.pop()
    pkgs.add(pkg)

    for spec in pkg.requires:
        canonical_name = "%s-%s-%s" % (spec.name, spec.version.vstring, spec.build)
        pkgs.add(conda.index.lookup_from_canonical_name(canonical_name))

    return pkgs


def _default_constraint(spec):
    req = make_package_spec('%s %s.%s' % (spec.name,spec.version.version[0], spec.version.version[1]))
    sat = make_package_spec('%s %s %s' % (spec.name, spec.version.vstring, spec.build))
    return AnyOf(Requires(req), Satisfies(sat))<|MERGE_RESOLUTION|>--- conflicted
+++ resolved
@@ -280,11 +280,7 @@
                 else:
                     raise RuntimeError("could not find package for package specification '%s'" % spec)
 
-<<<<<<< HEAD
-    all_pkgs = _replace_with_features(conda, all_pkgs, features, env_constraints)
-=======
     all_pkgs = _replace_with_features(env.conda, all_pkgs, features, env_constraints)
->>>>>>> cd4a7e75
 
     # download any packages that are not available
     for pkg in all_pkgs:
@@ -482,11 +478,7 @@
         all_pkgs = channel_select(all_pkgs, env.conda.channel_urls)
         all_pkgs = newest_packages(all_pkgs)
 
-<<<<<<< HEAD
-    all_pkgs = _replace_with_features(conda, all_pkgs, features, env.requirements)
-=======
     all_pkgs = _replace_with_features(env.conda, all_pkgs, env.features, env.requirements)
->>>>>>> cd4a7e75
 
     # check for any inconsistent requirements the set of packages
     inconsistent = find_inconsistent_packages(all_pkgs)
@@ -685,11 +677,7 @@
 
 
 def _replace_with_features(conda, all_pkgs, track_features, env_constraints):
-<<<<<<< HEAD
-    idx = conda.idx
-=======
     idx = conda.index
->>>>>>> cd4a7e75
 
     results = all_pkgs
 
@@ -702,30 +690,6 @@
             if feature not in track_features:
                 results.remove(pkg)
                 spec = make_package_spec("%s %s" % (pkg.name, pkg.version.vstring))
-<<<<<<< HEAD
-                rpkgs = idx.find_compatible_packages(specs)
-                rpkgs = [pkg for pkg in rpkgs if feature not in pkg.features]
-                rpkgs = idx.find_matches(env_constraints, rpkgs)
-                rpkgs = channel_select(rpkgs, env.conda.channel_urls)
-                rpkg = newest_packages(rpkgs)
-                results.add(rpkg)
-
-    for feature, fpkgs in track_features.iteritems():
-        for name in fpkgs:
-            if name, pkg in all_pkgs_dict:
-                if feature in pkg.features: continue
-                results.remove(pkg)
-                spec = make_package_spec("%s %s" % (pkg.name, pkg.version.vstring))
-                rpkgs = idx.find_compatible_packages(specs)
-                rpkgs = [pkg for pkg in rpkgs if feature in pkg.features]
-                rpkgs = idx.find_matches(env_constraints, rpkgs)
-                rpkgs = channel_select(rpkgs, env.conda.channel_urls)
-                rpkg = newest_packages(rpkgs)
-                results.add(rpkg)
-
-    return results
-
-=======
                 rpkgs = idx.find_compatible_packages(set([spec]))
                 rpkgs = [pkg for pkg in rpkgs if feature not in pkg.features]
                 rpkgs = idx.find_matches(env_constraints, rpkgs)
@@ -777,7 +741,6 @@
 
     return to_add, to_remove
 
->>>>>>> cd4a7e75
 
 def _check_unknown_spec(idx, spec):
 
