--- conflicted
+++ resolved
@@ -14,11 +14,7 @@
 from .. import CondaError, __version__ as CONDA_VERSION
 from .._vendor.auxlib.ish import dals
 from .._vendor.boltons.setutils import IndexedSet
-<<<<<<< HEAD
-from ..base.constants import DepsModifier, UpdateModifier
-=======
-from ..base.constants import UNKNOWN_CHANNEL
->>>>>>> ad5e49e2
+from ..base.constants import DepsModifier, UNKNOWN_CHANNEL, UpdateModifier
 from ..base.context import context
 from ..common.compat import iteritems, itervalues, odict, text_type
 from ..common.constants import NULL
@@ -490,18 +486,6 @@
             UnlinkLinkTransaction:
 
         """
-<<<<<<< HEAD
-        with Spinner("Solving environment", not context.verbosity and not context.quiet,
-                     context.json):
-            if self.prefix == context.root_prefix and context.enable_private_envs:
-                # This path has the ability to generate a multi-prefix transaction. The basic logic
-                # is in the commented out get_install_transaction() function below. Exercised at
-                # the integration level in the PrivateEnvIntegrationTests in test_create.py.
-                raise NotImplementedError()
-            else:
-                unlink_precs, link_precs = self.solve_for_diff(update_modifier, deps_modifier,
-                                                               prune, ignore_pinned,
-=======
         if self.prefix == context.root_prefix and context.enable_private_envs:
             # This path has the ability to generate a multi-prefix transaction. The basic logic
             # is in the commented out get_install_transaction() function below. Exercised at
@@ -510,8 +494,8 @@
         else:
             with Spinner("Solving environment", not context.verbosity and not context.quiet,
                          context.json):
-                unlink_precs, link_precs = self.solve_for_diff(deps_modifier, prune, ignore_pinned,
->>>>>>> ad5e49e2
+                unlink_precs, link_precs = self.solve_for_diff(update_modifier, deps_modifier,
+                                                               prune, ignore_pinned,
                                                                force_remove, force_reinstall)
                 stp = PrefixSetup(self.prefix, unlink_precs, link_precs,
                                   self.specs_to_remove, self.specs_to_add)
