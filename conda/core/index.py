# -*- coding: utf-8 -*-
from __future__ import absolute_import, division, print_function, unicode_literals

<<<<<<< HEAD
import bz2
from contextlib import closing
from functools import wraps
import hashlib
from itertools import chain
import json
from logging import DEBUG, getLogger
from mmap import ACCESS_READ, mmap
from os import makedirs
from os.path import getmtime, isfile, join, split as path_split, dirname
import pickle
import re
from textwrap import dedent
from time import time
import warnings

from requests.exceptions import ConnectionError, HTTPError, SSLError
from requests.packages.urllib3.exceptions import InsecureRequestWarning
=======
from collections import namedtuple
from logging import getLogger
>>>>>>> 5380bffa

from .linked_data import linked_data
from .package_cache import PackageCache
from .repodata import collect_all_repodata
from ..base.constants import MAX_CHANNEL_PRIORITY
from ..base.context import context
from ..common.compat import iteritems, itervalues
from ..gateways.disk.read import read_index_json
from ..models.channel import prioritize_channels
from ..models.dist import Dist
<<<<<<< HEAD
from ..models.index_record import EMPTY_LINK, IndexRecord, Priority
from ..resolve import MatchSpec
=======
from ..models.index_record import EMPTY_LINK, IndexRecord
>>>>>>> 5380bffa

try:
    from cytoolz.itertoolz import take
except ImportError:
    from .._vendor.toolz.itertoolz import take  # NOQA

log = getLogger(__name__)
stdoutlog = getLogger('stdoutlog')


def _supplement_index_with_prefix(index, prefix, channels):
    # type: (Dict[Dist, IndexRecord], str, Set[canonical_channel]) -> None
    # supplement index with information from prefix/conda-meta
    assert prefix
    maxp = len(channels) + 1
    for dist, info in iteritems(linked_data(prefix)):
        if dist in index:
            # The downloaded repodata takes priority, so we do not overwrite.
            # We do, however, copy the link information so that the solver
            # knows this package is installed.
            old_record = index[dist]
            link = info.get('link') or EMPTY_LINK
            index[dist] = IndexRecord.from_objects(old_record, link=link)
        else:
            # If the package is not in the repodata, use the local data. If
            # the 'depends' field is not present, we need to set it; older
            # installations are likely to have this.
            depends = info.get('depends') or ()
            # If the channel is known but the package is not in the index, it
            # is because 1) the channel is unavailable offline, or 2) it no
            # longer contains this package. Either way, we should prefer any
            # other version of the package to this one. On the other hand, if
            # it is in a channel we don't know about, assign it a value just
            # above the priority of all known channels.
            priority = MAX_CHANNEL_PRIORITY if dist.channel in channels else maxp
            index[dist] = IndexRecord.from_objects(info, depends=depends, priority=priority)


def _supplement_index_with_cache(index, channels):
    # type: (Dict[Dist, IndexRecord], Set[canonical_channel]) -> None
    # supplement index with packages from the cache
    maxp = len(channels) + 1
    for pc_entry in PackageCache.get_all_extracted_entries():
        dist = pc_entry.dist
        if dist in index:
            # The downloaded repodata takes priority
            continue
        pkg_dir = pc_entry.extracted_package_dir
        index_json_record = read_index_json(pkg_dir)
        # See the discussion above about priority assignments.
        priority = MAX_CHANNEL_PRIORITY if dist.channel in channels else maxp
        index_json_record.fn = dist.to_filename()
        index_json_record.schannel = dist.channel
        index_json_record.priority = priority
        index_json_record.url = dist.to_url()
        index[dist] = index_json_record


def supplement_index_with_repodata(index, repodata, channel, priority):
    repodata_info = repodata.get('info', {})
    arch = repodata_info.get('arch')
    platform = repodata_info.get('platform')
    schannel = channel.canonical_name
    channel_url = channel.url()
    auth = channel.auth
    for fn, info in iteritems(repodata['packages']):
        rec = IndexRecord.from_objects(info,
                                       fn=fn,
                                       arch=arch,
                                       platform=platform,
                                       schannel=schannel,
                                       channel=channel_url,
                                       priority=priority,
                                       url=join_url(channel_url, fn),
                                       auth=auth)
        dist = Dist(rec)
        index[dist] = rec
        if 'with_features_depends' in info:
            base_deps = info.get('depends', ())
            base_feats = set(info.get('features', '').strip().split())
            for feat, deps in iteritems(info['with_features_depends']):
                feat = set(feat.strip().split())
                snames = {MatchSpec(s).name for s in deps}
                base2 = [s for s in base_deps if MatchSpec(s).name not in snames]
                feat2 = ' '.join(sorted(base_feats | feat))
                feat = ' '.join(sorted(feat))
                deps2 = base2 + deps
                dist = Dist.from_objects(dist, with_features_depends=feat)
                rec2 = IndexRecord.from_objects(rec, features=feat2, depends=deps2)
                index[dist] = rec2


def supplement_index_with_features(index, features=()):
    for feat in chain(context.track_features, features):
        fname = feat + '@'
        rec = IndexRecord(
            name=fname,
            version='0',
            build='0',
            schannel='defaults',
            track_features=feat,
            build_number=0,
            fn=fname)
        index[Dist(rec)] = rec


def get_index(channel_urls=(), prepend=True, platform=None,
              use_local=False, use_cache=False, unknown=None, prefix=None):
    """
    Return the index of packages available on the channels

    If prepend=False, only the channels passed in as arguments are used.
    If platform=None, then the current platform is used.
    If prefix is supplied, then the packages installed in that prefix are added.
    """
    if use_local:
        channel_urls = ['local'] + list(channel_urls)
    if prepend:
        channel_urls += context.channels
    if context.offline and unknown is None:
        unknown = True

    channel_priority_map = prioritize_channels(channel_urls, platform=platform)
    index = fetch_index(channel_priority_map, use_cache=use_cache)

    if prefix or unknown:
        known_channels = {chnl for chnl, _ in itervalues(channel_priority_map)}
    if prefix:
        _supplement_index_with_prefix(index, prefix, known_channels)
    if unknown:
<<<<<<< HEAD
        supplement_index_with_cache(index, known_channels)
    if context.track_features:
        supplement_index_with_features(index)
=======
        _supplement_index_with_cache(index, known_channels)
>>>>>>> 5380bffa
    return index


def fetch_index(channel_urls, use_cache=False, index=None):
    # type: (prioritize_channels(), bool, bool, Dict[Dist, IndexRecord]) -> Dict[Dist, IndexRecord]
    log.debug('channel_urls=' + repr(channel_urls))
    if not context.json:
        stdoutlog.info("Fetching package metadata ...")

    CollectTask = namedtuple('CollectTask', ('url', 'schannel', 'priority'))
    tasks = [CollectTask(url, *cdata) for url, cdata in iteritems(channel_urls)]
    repodatas = collect_all_repodata(use_cache, tasks)
    # type: List[Sequence[str, Option[Dict[Dist, IndexRecord]]]]
    #   this is sorta a lie; actually more primitve types

    if index is None:
        index = {}
    for _, repodata in repodatas:
        if repodata:
            index.update(repodata.get('packages', {}))

    if not context.json:
        stdoutlog.info('\n')
    return index


def dist_str_in_index(index, dist_str):
    return Dist(dist_str) in index<|MERGE_RESOLUTION|>--- conflicted
+++ resolved
@@ -1,29 +1,9 @@
 # -*- coding: utf-8 -*-
 from __future__ import absolute_import, division, print_function, unicode_literals
 
-<<<<<<< HEAD
-import bz2
-from contextlib import closing
-from functools import wraps
-import hashlib
+from collections import namedtuple
 from itertools import chain
-import json
-from logging import DEBUG, getLogger
-from mmap import ACCESS_READ, mmap
-from os import makedirs
-from os.path import getmtime, isfile, join, split as path_split, dirname
-import pickle
-import re
-from textwrap import dedent
-from time import time
-import warnings
-
-from requests.exceptions import ConnectionError, HTTPError, SSLError
-from requests.packages.urllib3.exceptions import InsecureRequestWarning
-=======
-from collections import namedtuple
 from logging import getLogger
->>>>>>> 5380bffa
 
 from .linked_data import linked_data
 from .package_cache import PackageCache
@@ -31,15 +11,12 @@
 from ..base.constants import MAX_CHANNEL_PRIORITY
 from ..base.context import context
 from ..common.compat import iteritems, itervalues
+from ..common.url import join_url
 from ..gateways.disk.read import read_index_json
 from ..models.channel import prioritize_channels
 from ..models.dist import Dist
-<<<<<<< HEAD
-from ..models.index_record import EMPTY_LINK, IndexRecord, Priority
+from ..models.index_record import EMPTY_LINK, IndexRecord
 from ..resolve import MatchSpec
-=======
-from ..models.index_record import EMPTY_LINK, IndexRecord
->>>>>>> 5380bffa
 
 try:
     from cytoolz.itertoolz import take
@@ -170,13 +147,9 @@
     if prefix:
         _supplement_index_with_prefix(index, prefix, known_channels)
     if unknown:
-<<<<<<< HEAD
-        supplement_index_with_cache(index, known_channels)
+        _supplement_index_with_cache(index, known_channels)
     if context.track_features:
         supplement_index_with_features(index)
-=======
-        _supplement_index_with_cache(index, known_channels)
->>>>>>> 5380bffa
     return index
 
 
