from __future__ import absolute_import, division, print_function, unicode_literals

import logging
import re
from itertools import chain

<<<<<<< HEAD
from .compat import iterkeys, itervalues, iteritems
from .config import subdir, channel_priority, canonical_channel_name, track_features, MAX_PRIORITY
=======
from .base.constants import DEFAULTS
from .base.context import context
from .compat import iteritems, iterkeys, itervalues, string_types
>>>>>>> 4f6ab97f
from .console import setup_handlers
from .exceptions import CondaValueError, NoPackagesFoundError, UnsatisfiableError
from .logic import Clauses, minimal_unsatisfiable_subset
from .models.channel import Channel
from .models.dist import Dist
from .models.record import Record
from .toposort import toposort
from .version import VersionSpec, normalized_version

log = logging.getLogger(__name__)
dotlog = logging.getLogger('dotupdate')
stdoutlog = logging.getLogger('stdoutlog')
stderrlog = logging.getLogger('stderrlog')
setup_handlers()


# used in conda build
Unsatisfiable = UnsatisfiableError
NoPackagesFound = NoPackagesFoundError

def dashlist(iter):
    return ''.join('\n  - ' + str(x) for x in iter)


class MatchSpec(object):
    def __new__(cls, spec, target=Ellipsis, optional=Ellipsis, normalize=False):
        if isinstance(spec, cls):
            if target is Ellipsis and optional is Ellipsis and not normalize:
                return spec
            target = spec.target if target is Ellipsis else target
            optional = spec.optional if optional is Ellipsis else optional
            spec = spec.spec
        self = object.__new__(cls)
        self.target = None if target is Ellipsis else target
        self.optional = False if optional is Ellipsis else bool(optional)
        spec, _, oparts = spec.partition('(')
        if oparts:
            if oparts.strip()[-1] != ')':
                raise CondaValueError("Invalid MatchSpec: %s" % spec)
            for opart in oparts.strip()[:-1].split(','):
                if opart == 'optional':
                    self.optional = True
                elif opart.startswith('target='):
                    self.target = opart.split('=')[1].strip()
                else:
                    raise CondaValueError("Invalid MatchSpec: %s" % spec)
        spec = self.spec = spec.strip()
        parts = spec.split()
        nparts = len(parts)
        assert 1 <= nparts <= 3, repr(spec)
        self.name = parts[0]
        if nparts == 1:
            self.match_fast = self._match_any
            self.strictness = 1
            return self
        self.strictness = 2
        vspec = VersionSpec(parts[1])
        if vspec.is_exact():
            if nparts > 2 and '*' not in parts[2]:
                self.version, self.build = parts[1:]
                self.match_fast = self._match_exact
                self.strictness = 3
                return self
            if normalize and not parts[1].endswith('*'):
                parts[1] += '*'
                vspec = VersionSpec(parts[1])
                self.spec = ' '.join(parts)
        self.version = vspec
        if nparts == 2:
            self.match_fast = self._match_version
        else:
            rx = r'^(?:%s)$' % parts[2].replace('*', r'.*')
            self.build = re.compile(rx)
            self.match_fast = self._match_full
        return self

    def is_exact(self):
        return self.match_fast == self._match_exact

    def is_simple(self):
        return self.match_fast == self._match_any

    def _match_any(self, verison, build):
        return True

    def _match_version(self, version, build):
        return self.version.match(version)

    def _match_exact(self, version, build):
        return build == self.build and self.version == version

    def _match_full(self, version, build):
        return self.build.match(build) and self.version.match(version)

    def match(self, dist):
        # type: (Dist) -> bool
        assert isinstance(dist, Dist)
        name, version, build, _ = dist.quad
        if name != self.name:
            return False
        result = self.match_fast(version, build)
        assert isinstance(result, bool), type(result)
        return result

    def to_filename(self):
        if self.is_exact() and not self.optional:
            return self.name + '-%s-%s.tar.bz2' % (self.version, self.build)
        else:
            return None

    def __eq__(self, other):
        return (type(other) is MatchSpec and
                (self.spec, self.optional, self.target) ==
                (other.spec, other.optional, other.target))

    def __hash__(self):
        return hash(self.spec)

    def __repr__(self):
        return "MatchSpec('%s')" % self.__str__()

    def __str__(self):
        res = self.spec
        if self.optional or self.target:
            args = []
            if self.optional:
                args.append('optional')
            if self.target:
                args.append('target='+self.target)
            res = '%s (%s)' % (res, ','.join(args))
        return res


class Package(object):
    """
    The only purpose of this class is to provide package objects which
    are sortable.
    """
    def __init__(self, fn, info):
        if isinstance(fn, Dist):
            self.fn = fn.to_filename()
            self.dist = fn
        else:
            self.fn = fn
            self.dist = Dist(fn)
        self.name = info.get('name')
        self.version = info.get('version')
        self.build = info.get('build')
        self.build_number = info.get('build_number')
        self.channel = info.get('channel')
        self.schannel = info.get('schannel')
        self.priority = info.get('priority', None)
        if self.schannel is None:
            self.schannel = Channel(self.channel).canonical_name
        try:
            self.norm_version = normalized_version(self.version)
        except ValueError:
            stderrlog.error("\nThe following stack trace is in reference to "
                            "package:\n\n\t%s\n\n" % fn)
            raise
        self.info = info

    def _asdict(self):
        result = self.info.dump()
        result['fn'] = self.fn
        result['norm_version'] = str(self.norm_version)
        return result

    def __lt__(self, other):
        if self.name != other.name:
            raise TypeError('cannot compare packages with different '
                            'names: %r %r' % (self.fn, other.fn))
        return ((self.norm_version, self.build_number, self.build) <
                (other.norm_version, other.build_number, other.build))

    def __eq__(self, other):
        if not isinstance(other, Package):
            return False
        if self.name != other.name:
            return False
        return ((self.norm_version, self.build_number, self.build) ==
                (other.norm_version, other.build_number, other.build))

    def __ne__(self, other):
        return not self == other

    def __gt__(self, other):
        return other < self

    def __le__(self, other):
        return not (other < self)

    def __ge__(self, other):
        return not (self < other)


class Resolve(object):

    def __init__(self, index, sort=False, processed=False):
        assertion = lambda d, r: isinstance(d, Dist) and isinstance(r, Record)
        assert all(assertion(d, r) for d, r in iteritems(index))
        self.index = index = {dist: record for dist, record in iteritems(index)}
        if not processed:
            for dist, info in iteritems(index.copy()):
                if dist.with_features_depends:
                    continue
                for fstr in chain(info.get('features', '').split(),
                                  info.get('track_features', '').split(),
                                  context.track_features or ()):
                    self.add_feature(fstr, group=False)
                for fstr in iterkeys(info.get('with_features_depends', {})):
                    index[Dist('%s[%s]' % (dist, fstr))] = info
                    self.add_feature(fstr, group=False)

        groups = {}
        trackers = {}
        installed = set()
        for dist, info in iteritems(index):
            groups.setdefault(info['name'], []).append(dist)
            for feat in info.get('track_features', '').split():
                trackers.setdefault(feat, []).append(dist)
            if 'link' in info and not dist.with_features_depends:
                installed.add(dist)

        self.groups = groups  # Dict[package_name, List[Dist]]
        self.installed = installed  # Set[Dist]
        self.trackers = trackers  # Dict[track_feature, List[Dist]]
        self.find_matches_ = {}  # Dict[MatchSpec, List[Dist]]
        self.ms_depends_ = {}  # Dict[Dist, List[MatchSpec]]

        if sort:
            for name, group in iteritems(groups):
                groups[name] = sorted(group, key=self.version_key, reverse=True)

    def add_feature(self, feature_name, group=True):
        feature_dist = Dist(feature_name + '@')
        if feature_dist in self.index:
            return
        info = {
            'name': feature_dist.dist_name,
            'channel': '@',
            'priority': 0,
            'version': '0',
            'build_number': 0,
            'fn': feature_dist.to_filename(),
            'build': '0',
            'depends': [],
            'track_features': feature_name,
        }

        self.index[feature_dist] = Record(**info)
        if group:
            self.groups[feature_dist.dist_name] = [feature_dist]
            self.trackers[feature_name] = [feature_dist]

    def default_filter(self, features=None, filter=None):
        if filter is None:
            filter = {}
        else:
            filter.clear()
        filter.update({Dist(fstr+'@'): False for fstr in iterkeys(self.trackers)})
        if features:
            filter.update({Dist(fstr+'@'): True for fstr in features})
        return filter

    def valid(self, spec_or_dist, filter):
        """Tests if a package, MatchSpec, or a list of both has satisfiable
        dependencies, assuming cyclic dependencies are always valid.

        Args:
            spec_or_dist: a package key, a MatchSpec, or an iterable of these.
            filter: a dictionary of (fkey,valid) pairs, used to consider a subset
                of dependencies, and to eliminate repeated searches.

        Returns:
            True if the full set of dependencies can be satisfied; False otherwise.
            If filter is supplied and update is True, it will be updated with the
            search results.
        """
        def v_(spec):
            return v_ms_(spec) if isinstance(spec, MatchSpec) else v_fkey_(spec)

        def v_ms_(ms):
            return ms.optional or any(v_fkey_(fkey) for fkey in self.find_matches(ms))

        def v_fkey_(dist):
            assert isinstance(dist, Dist)
            val = filter.get(dist)
            if val is None:
                filter[dist] = True
                val = filter[dist] = all(v_ms_(ms) for ms in self.ms_depends(dist))
            return val

        result = v_(spec_or_dist)
        return result

    def invalid_chains(self, spec, filter):
        """Constructs a set of 'dependency chains' for invalid specs.

        A dependency chain is a tuple of MatchSpec objects, starting with
        the requested spec, proceeding down the dependency tree, ending at
        a specification that cannot be satisfied. Uses self.valid_ as a
        filter, both to prevent chains and to allow other routines to
        prune the list of valid packages with additional criteria.

        Args:
            spec: a package key or MatchSpec
            filter: a dictionary of (dist, valid) pairs to be used when
                testing for package validity.

        Returns:
            A generator of tuples, empty if the MatchSpec is valid.
        """
        def chains_(spec, names):
            if self.valid(spec, filter) or spec.name in names:
                return
            dists = self.find_matches(spec) if isinstance(spec, MatchSpec) else [Dist(spec)]
            found = False
            for dist in dists:
                assert isinstance(dist, Dist)
                for m2 in self.ms_depends(dist):
                    for x in chains_(m2, names):
                        found = True
                        yield (spec,) + x
            if not found:
                yield (spec,)
        return chains_(spec, set())

    def verify_specs(self, specs):
        """Perform a quick verification that specs and dependencies are reasonable.

        Args:
            specs: An iterable of strings or MatchSpec objects to be tested.

        Returns:
            Nothing, but if there is a conflict, an error is thrown.

        Note that this does not attempt to resolve circular dependencies.
        """
        spec2 = []
        bad_deps = []
        feats = set()
        for s in specs:
            ms = MatchSpec(s)
            if ms.name[-1] == '@':
                self.add_feature(ms.name[:-1])
                feats.add(ms.name[:-1])
            else:
                spec2.append(ms)
        for ms in spec2:
            filter = self.default_filter(feats)
            bad_deps.extend(self.invalid_chains(ms, filter))
        if bad_deps:
            raise NoPackagesFoundError(bad_deps)
        return spec2, feats

    def find_conflicts(self, specs):
        """Perform a deeper analysis on conflicting specifications, by attempting
        to find the common dependencies that might be the cause of conflicts.

        Args:
            specs: An iterable of strings or MatchSpec objects to be tested.
            It is assumed that the specs conflict.

        Returns:
            Nothing, because it always raises an UnsatisfiableError.

        Strategy:
            If we're here, we know that the specs conflict. This could be because:
            - One spec conflicts with another; e.g.
                  ['numpy 1.5*', 'numpy >=1.6']
            - One spec conflicts with a dependency of another; e.g.
                  ['numpy 1.5*', 'scipy 0.12.0b1']
            - Each spec depends on *the same package* but in a different way; e.g.,
                  ['A', 'B'] where A depends on numpy 1.5, and B on numpy 1.6.
            Technically, all three of these cases can be boiled down to the last
            one if we treat the spec itself as one of the "dependencies". There
            might be more complex reasons for a conflict, but this code only
            considers the ones above.

            The purpose of this code, then, is to identify packages (like numpy
            above) that all of the specs depend on *but in different ways*. We
            then identify the dependency chains that lead to those packages.
        """
        sdeps = {}
        # For each spec, assemble a dictionary of dependencies, with package
        # name as key, and all of the matching packages as values.
        for ms in specs:
            rec = sdeps.setdefault(ms, {})
            slist = [ms]
            while slist:
                ms2 = slist.pop()
                deps = rec.setdefault(ms2.name, set())
                for fkey in self.find_matches(ms2):
                    if fkey not in deps:
                        deps.add(fkey)
                        slist.extend(ms3 for ms3 in self.ms_depends(fkey) if ms3.name != ms.name)
        # Find the list of dependencies they have in common. And for each of
        # *those*, find the individual packages that they all share. Those need
        # to be removed as conflict candidates.
        commkeys = set.intersection(*(set(s.keys()) for s in sdeps.values()))
        commkeys = {k: set.intersection(*(v[k] for v in sdeps.values())) for k in commkeys}
        # and find the dependency chains that lead to them.
        bad_deps = []
        for ms, sdep in iteritems(sdeps):
            filter = {}
            for mn, v in sdep.items():
                if mn != ms.name and mn in commkeys:
                    # Mark this package's "unique" dependencies as invali
                    for fkey in v - commkeys[mn]:
                        filter[fkey] = False
            # Find the dependencies that lead to those invalid choices
            ndeps = set(self.invalid_chains(ms, filter))
            # This may produce some additional invalid chains that we
            # don't care about. Select only those that terminate in our
            # predetermined set of "common" keys.
            ndeps = [nd for nd in ndeps if nd[-1].name in commkeys]
            if ndeps:
                bad_deps.extend(ndeps)
            else:
                # This means the package *itself* was the common conflict.
                bad_deps.append((ms,))
        raise UnsatisfiableError(bad_deps)

    def get_reduced_index(self, specs):
        log.debug('Retrieving packages for: %s', specs)

        specs, features = self.verify_specs(specs)
        filter = self.default_filter(features)
        snames = set()

        def filter_group(matches):
            match1 = next(ms for ms in matches)
            name = match1.name
            group = self.groups.get(name, [])

            # Prune packages that don't match any of the patterns
            # or which have unsatisfiable dependencies
            nold = nnew = 0
            for fkey in group:
                if filter.setdefault(fkey, True):
                    nold += 1
                    sat = (self.match_any(matches, fkey) and
                           all(any(filter.get(f2, True) for f2 in self.find_matches(ms))
                               for ms in self.ms_depends(fkey)))
                    filter[fkey] = sat
                    nnew += sat

            reduced = nnew < nold
            if reduced:
                log.debug('%s: pruned from %d -> %d' % (name, nold, nnew))
            if any(ms.optional for ms in matches):
                return reduced
            elif nnew == 0:
                # Indicates that a conflict was found; we can exit early
                return None

            # Perform the same filtering steps on any dependencies shared across
            # *all* packages in the group. Even if just one of the packages does
            # not have a particular dependency, it must be ignored in this pass.
            if reduced or name not in snames:
                snames.add(name)
                cdeps = {}
                for fkey in group:
                    if filter.get(fkey, True):
                        for m2 in self.ms_depends(fkey):
                            if m2.name[0] != '@' and not m2.optional:
                                cdeps.setdefault(m2.name, []).append(m2)
                for deps in itervalues(cdeps):
                    if len(deps) >= nnew:
                        res = filter_group(set(deps))
                        if res:
                            reduced = True
                        elif res is None:
                            # Indicates that a conflict was found; we can exit early
                            return None

            return reduced

        # Iterate on pruning until no progress is made. We've implemented
        # what amounts to "double-elimination" here; packages get one additional
        # chance after their first "False" reduction. This catches more instances
        # where one package's filter affects another. But we don't have to be
        # perfect about this, so performance matters.
        for iter in range(2):
            snames.clear()
            slist = list(specs)
            found = False
            while slist:
                s = slist.pop()
                found = filter_group([s])
                if found:
                    slist.append(s)
                elif found is None:
                    break
            if found is None:
                filter = self.default_filter(features)
                break

        # Determine all valid packages in the dependency graph
        reduced_index = {}
        slist = list(specs)
        for fstr in features:
            dist = Dist(fstr + '@')
            reduced_index[dist] = self.index[dist]
        while slist:
            this_spec = slist.pop()
            for dist in self.find_matches(this_spec):
                if reduced_index.get(dist) is None and self.valid(dist, filter):
                    reduced_index[dist] = self.index[dist]
                    for ms in self.ms_depends(dist):
                        if ms.name[0] != '@':
                            slist.append(ms)
        return reduced_index

    def match_any(self, mss, fkey):
        rec = self.index[fkey]
        n, v, b = rec['name'], rec['version'], rec['build']
        return any(n == ms.name and ms.match_fast(v, b) for ms in mss)

    def match(self, ms, dist):
        # type: (MatchSpec, Dist) -> bool
        return MatchSpec(ms).match(dist)

    def match_fast(self, ms, fkey):
        rec = self.index[fkey]
        return ms.match_fast(rec['version'], rec['build'])

    def find_matches(self, ms):
        # type: (MatchSpec) -> List[Dist]
        assert isinstance(ms, MatchSpec)
        res = self.find_matches_.get(ms, None)
        if res is None:
            if ms.name[0] == '@':
                res = self.trackers.get(ms.name[1:], [])
            else:
                res1 = self.groups.get(ms.name, [])
                res = [p for p in res1 if self.match_fast(ms, p)]
            self.find_matches_[ms] = res
        assert all(isinstance(d, Dist) for d in res)
        return res

    def ms_depends(self, dist):
        # type: (Dist) -> List[MatchSpec]
        assert isinstance(dist, Dist)
        deps = self.ms_depends_.get(dist, None)
        if deps is None:
            rec = self.index[dist]
            if dist.with_features_depends:
                f2, fstr = Dist(dist.channel, dist.dist_name), dist.with_features_depends
                fdeps = {d.name: d for d in self.ms_depends(f2)}
                for dep in rec['with_features_depends'][fstr]:
                    dep = MatchSpec(dep)
                    fdeps[dep.name] = dep
                deps = list(fdeps.values())
            else:
                deps = [MatchSpec(d) for d in rec.get('depends', [])]
            deps.extend(MatchSpec('@'+feat) for feat in self.features(dist))
            self.ms_depends_[dist] = deps
        assert all(isinstance(ms, MatchSpec) for ms in deps)
        return deps

    def depends_on(self, spec, target):
        touched = set()
        if isinstance(target, string_types):
            target = (target,)

        def depends_on_(spec):
            if spec.name in target:
                return True
            if spec.name in touched:
                return False
            touched.add(spec.name)
            return any(depends_on_(ms)
                       for fn in self.find_matches(spec)
                       for ms in self.ms_depends(fn))
        return depends_on_(MatchSpec(spec))

<<<<<<< HEAD
    def version_key(self, fkey, vtype=None):
        rec = self.index[fkey]
        pri = rec.get('priority', 1)
        valid = 1 if pri < MAX_PRIORITY else 0
        ver = normalized_version(rec.get('version', ''))
        bld = rec.get('build_number', 0)
        return (valid, -pri, ver, bld) if channel_priority else (valid, ver, -pri, bld)
=======
    def version_key(self, dist, vtype=None):
        assert isinstance(dist, Dist)
        rec = self.index[dist]
        cpri = -rec.get('priority', 1)
        ver = normalized_version(rec.get('version', ''))
        bld = rec.get('build_number', 0)
        return (cpri, ver, bld) if context.channel_priority else (ver, cpri, bld)
>>>>>>> 4f6ab97f

    def features(self, dist):
        return set(self.index[dist].get('features', '').split())

    def track_features(self, dist):
        return set(self.index[dist].get('track_features', '').split())

    def package_quad(self, dist):
        rec = self.index.get(dist, None)
        if rec is None:
            return dist.quad
        else:
            return rec['name'], rec['version'], rec['build'], rec.get('schannel', DEFAULTS)

    def package_name(self, dist):
        return self.package_quad(dist)[0]

    def get_pkgs(self, ms, emptyok=False):
        ms = MatchSpec(ms)
        pkgs = [Package(dist, self.index[dist]) for dist in self.find_matches(ms)]
        if not pkgs and not emptyok:
            raise NoPackagesFoundError([(ms,)])
        return pkgs

    @staticmethod
    def ms_to_v(ms):
        ms = MatchSpec(ms)
        return '@s@' + ms.spec + ('?' if ms.optional else '')

    def push_MatchSpec(self, C, ms):
        ms = MatchSpec(ms)
        name = self.ms_to_v(ms)
        m = C.from_name(name)
        if m is not None:
            return name
        tgroup = libs = (self.trackers.get(ms.name[1:], []) if ms.name[0] == '@'
                         else self.groups.get(ms.name, []))
        if not ms.is_simple():
            libs = [fkey for fkey in tgroup if self.match_fast(ms, fkey)]
        if len(libs) == len(tgroup):
            if ms.optional:
                m = True
            elif not ms.is_simple():
                m = C.from_name(self.push_MatchSpec(C, ms.name))
        if m is None:
            if ms.optional:
                libs.append('!@s@'+ms.name)
            libs = [dist.full_name for dist in libs]
            m = C.Any(libs)
        C.name_var(m, name)
        return name

    def gen_clauses(self):
        C = Clauses()
        for name, group in iteritems(self.groups):
            group = [dist.full_name for dist in group]
            # Create one variable for each package
            for fkey in group:
                C.new_var(fkey)
            # Create one variable for the group
            m = C.new_var(self.ms_to_v(name))
            # Exactly one of the package variables, OR
            # the negation of the group variable, is true
            C.Require(C.ExactlyOne, group + [C.Not(m)])
        # If a package is installed, its dependencies must be as well
        for dist in iterkeys(self.index):
            nkey = C.Not(dist.full_name)
            for ms in self.ms_depends(dist):
                C.Require(C.Or, nkey, self.push_MatchSpec(C, ms))

        return C

    def generate_spec_constraints(self, C, specs):
        return [(self.push_MatchSpec(C, ms),) for ms in specs]

    def generate_feature_count(self, C):
        return {self.push_MatchSpec(C, '@'+name): 1 for name in iterkeys(self.trackers)}

    def generate_update_count(self, C, specs):
        return {'!'+ms.target: 1 for ms in specs if ms.target and C.from_name(ms.target)}

    def generate_feature_metric(self, C):
        eq = {}  # a C.minimize() objective: Dict[varname, coeff]
        total = 0
        for name, group in iteritems(self.groups):
            nf = [len(self.features(dist)) for dist in group]
            maxf = max(nf)
            eq.update({dist.full_name: maxf-fc for dist, fc in zip(group, nf) if fc < maxf})
            total += maxf
        return eq, total

    def generate_removal_count(self, C, specs):
        return {'!'+self.push_MatchSpec(C, ms.name): 1 for ms in specs}

    def generate_package_count(self, C, missing):
        return {self.push_MatchSpec(C, nm): 1 for nm in missing}

    def generate_version_metrics(self, C, specs, include0=False):
        eqv = {}  # a C.minimize() objective: Dict[varname, coeff]
        eqb = {}  # a C.minimize() objective: Dict[varname, coeff]
        sdict = {}  # Dict[package_name, matchspec.target]

        for s in specs:
            s = MatchSpec(s)  # needed for testing
            rec = sdict.setdefault(s.name, [])
<<<<<<< HEAD
            if s.target and s.target in self.index:
                if self.index[s.target].get('priority', 0) < MAX_PRIORITY:
                    rec.append(s.target)
=======
            if s.target:
                rec.append(s.target)

>>>>>>> 4f6ab97f
        for name, targets in iteritems(sdict):
            pkgs = [(self.version_key(p), p) for p in self.groups.get(name, [])]
            pkey = None
            for version_key, dist in pkgs:
                if targets and any(dist == t for t in targets):
                    continue
                if pkey is None:
                    iv = ib = 0
<<<<<<< HEAD
                elif pkey[0] != nkey[0] or pkey[1] != nkey[1] or pkey[2] != nkey[2]:
                    iv += 1
                    ib = 0
                elif pkey[3] != nkey[3]:
=======
                elif pkey[0] != version_key[0] or pkey[1] != version_key[1]:
                    iv += 1
                    ib = 0
                elif pkey[2] != version_key[2]:
>>>>>>> 4f6ab97f
                    ib += 1

                if iv or include0:
                    eqv[dist.full_name] = iv
                if ib or include0:
                    eqb[dist.full_name] = ib
                pkey = version_key

        return eqv, eqb

    def dependency_sort(self, must_have):
        # type: (Dict[package_name, Dist]) -> List[Dist]
        assert isinstance(must_have, dict)
        assertion = lambda k, v: isinstance(k, string_types) and isinstance(v, Dist)
        assert all(assertion(*item) for item in iteritems(must_have))

        digraph = {}
        for key, dist in iteritems(must_have):
            if dist in self.index:
                depends = set(ms.name for ms in self.ms_depends(dist))
                digraph[key] = depends
        sorted_keys = toposort(digraph)
        must_have = must_have.copy()
        # Take all of the items in the sorted keys
        # Don't fail if the key does not exist
        result = [must_have.pop(key) for key in sorted_keys if key in must_have]
        # Take any key that were not sorted
        result.extend(must_have.values())
        assert all(isinstance(d, Dist) for d in result)
        return result

    def explicit(self, specs):
        """
        Given the specifications, return:
          A. if one explicit specification is given, and
             all dependencies of this package are explicit as well ->
             return the filenames of those dependencies (as well as the
             explicit specification)
          B. if not one explicit specifications are given ->
             return the filenames of those (not thier dependencies)
          C. None in all other cases
        """
        specs = list(map(MatchSpec, specs))
        if len(specs) == 1:
            ms = MatchSpec(specs[0])
            fn = ms.to_filename()
            if fn is None:
                return None
            fkey = Dist(fn)
            if fkey not in self.index:
                return None
            res = [ms2.to_filename() for ms2 in self.ms_depends(fkey)]
            res.append(fn)
        else:
            res = [spec.to_filename() for spec in specs if str(spec) != 'conda']

        if None in res:
            return None
        res = [Dist(f) for f in sorted(res)]
        log.debug('explicit(%r) finished', specs)
        return res

    def sum_matches(self, fn1, fn2):
        assert isinstance(fn1, Dist)
        assert isinstance(fn2, Dist)
        return sum(self.match(ms, fn2) for ms in self.ms_depends(fn1))

    def find_substitute(self, installed, features, fn):
        """
        Find a substitute package for `fn` (given `installed` packages)
        which does *NOT* have `features`.  If found, the substitute will
        have the same package name and version and its dependencies will
        match the installed packages as closely as possible.
        If no substitute is found, None is returned.
        """
        assert all(isinstance(d, Dist) for d in installed)
        dist = Dist(fn)
        name, version, unused_bld, schannel = self.package_quad(dist)
        candidates = {}
        for pkg in self.get_pkgs(MatchSpec(name + ' ' + version)):
            fn1 = pkg.dist
            if self.features(fn1).intersection(features):
                continue
            key = sum(self.sum_matches(fn1, fn2) for fn2 in installed)
            candidates[key] = fn1

        if candidates:
            maxkey = max(candidates)
            return candidates[maxkey]
        else:
            return None

    def bad_installed(self, installed, new_specs):
        log.debug('Checking if the current environment is consistent')
        if not installed:
            return None, []
        xtra = []  # List[Dist]
        dists = {}  # Dict[Dist, Record]
        specs = []
        for dist in installed:
            rec = self.index.get(dist)
            if rec is None:
                xtra.append(dist)
            else:
                dists[dist] = rec
                specs.append(MatchSpec(' '.join(self.package_quad(dist)[:3])))
        if xtra:
            log.debug('Packages missing from index: %s', xtra)
        r2 = Resolve(dists, True, True)
        C = r2.gen_clauses()
        constraints = r2.generate_spec_constraints(C, specs)
        try:
            solution = C.sat(constraints)
        except TypeError:
            log.debug('Package set caused an unexpected error, assuming a conflict')
            solution = None
        limit = None
        if not solution or xtra:
            def get_(name, snames):
                if name not in snames:
                    snames.add(name)
                    for fn in self.groups.get(name, []):
                        for ms in self.ms_depends(fn):
                            get_(ms.name, snames)
            snames = set()
            for spec in new_specs:
                get_(MatchSpec(spec).name, snames)
            xtra = [x for x in xtra if x not in snames]
            if xtra or not (solution or all(s.name in snames for s in specs)):
                limit = set(s.name for s in specs if s.name in snames)
                xtra = [dist for dist in (Dist(fn) for fn in installed)
                        if self.package_name(dist) not in snames]
                log.debug('Limiting solver to the following packages: %s', ', '.join(limit))
        if xtra:
            log.debug('Packages to be preserved: %s', xtra)
        return limit, xtra

    def restore_bad(self, pkgs, preserve):
        if preserve:
            sdict = {self.package_name(pkg): pkg for pkg in pkgs}
            pkgs.extend(p for p in preserve if self.package_name(p) not in sdict)

    def install_specs(self, specs, installed, update_deps=True):
        specs = list(map(MatchSpec, specs))
        snames = {s.name for s in specs}
        log.debug('Checking satisfiability of current install')
        limit, preserve = self.bad_installed(installed, specs)
        for pkg in installed:
            if pkg not in self.index:
                continue
            name, version, build, schannel = self.package_quad(pkg)
            if name in snames or limit is not None and name not in limit:
                continue
            # If update_deps=True, set the target package in MatchSpec so that
            # the solver can minimize the version change. If update_deps=False,
            # fix the version and build so that no change is possible.
            if update_deps:
                spec = MatchSpec('%s (target=%s)' % (name, pkg))
            else:
                spec = MatchSpec('%s %s %s' % (name, version, build))
            specs.append(spec)
        return specs, preserve

    def install(self, specs, installed=None, update_deps=True, returnall=False):
        specs, preserve = self.install_specs(specs, installed or [], update_deps)
        pkgs = self.solve(specs, returnall=returnall)
        self.restore_bad(pkgs, preserve)
        return pkgs

    def remove_specs(self, specs, installed):
        # Adding ' @ @' to the MatchSpec forces its removal
        specs = [s if ' ' in s else s + ' @ @' for s in specs]
        specs = [MatchSpec(s, optional=True) for s in specs]
        snames = {s.name for s in specs}
        limit, _ = self.bad_installed(installed, specs)
        preserve = []
        for dist in installed:
            nm, ver, build, schannel = self.package_quad(dist)
            if nm in snames:
                continue
            elif limit is not None:
                preserve.append(dist)
            elif ver:
                specs.append(MatchSpec('%s >=%s' % (nm, ver), optional=True,
                                       target=dist.full_name))
            else:
                specs.append(MatchSpec(nm, optional=True, target=dist.full_name))
        return specs, preserve

    def remove(self, specs, installed):
        specs, preserve = self.remove_specs(specs, installed)
        pkgs = self.solve(specs)
        self.restore_bad(pkgs, preserve)
        return pkgs

    def solve(self, specs, returnall=False):
        try:
            stdoutlog.info("Solving package specifications: ")
            log.debug("Solving for %s", specs)

            # Find the compliant packages
            len0 = len(specs)
            specs = list(map(MatchSpec, specs))
            reduced_index = self.get_reduced_index(specs)
            if not reduced_index:
                return False if reduced_index is None else ([[]] if returnall else [])

            # Check if satisfiable
            def mysat(specs, add_if=False):
                constraints = r2.generate_spec_constraints(C, specs)
                return C.sat(constraints, add_if)

            dotlog.debug('Checking satisfiability')
            r2 = Resolve(reduced_index, True, True)
            C = r2.gen_clauses()
            solution = mysat(specs, True)
            if not solution:
                specs = minimal_unsatisfiable_subset(specs, sat=mysat)
                self.find_conflicts(specs)

            speco = []  # optional packages
            specr = []  # requested packages
            speca = []  # all other packages
            specm = set(r2.groups)  # missing from specs
            for k, s in enumerate(specs):
                if s.name in specm:
                    specm.remove(s.name)
                if not s.optional:
                    (speca if s.target or k >= len0 else specr).append(s)
                elif any(r2.find_matches(s)):
                    s = MatchSpec(s.name, optional=True, target=s.target)
                    speco.append(s)
                    speca.append(s)
            speca.extend(MatchSpec(s) for s in specm)

            # Removed packages: minimize count
            eq_optional_c = r2.generate_removal_count(C, speco)
            solution, obj7 = C.minimize(eq_optional_c, solution)
            log.debug('Package removal metric: %d', obj7)

            # Requested packages: maximize versions, then builds
            eq_req_v, eq_req_b = r2.generate_version_metrics(C, specr)
            solution, obj3 = C.minimize(eq_req_v, solution)
            solution, obj4 = C.minimize(eq_req_b, solution)
            log.debug('Initial package version/build metrics: %d/%d', obj3, obj4)

            # Track features: minimize feature count
            eq_feature_count = r2.generate_feature_count(C)
            solution, obj1 = C.minimize(eq_feature_count, solution)
            log.debug('Track feature count: %d', obj1)

            # Featured packages: maximize featured package count
            eq_feature_metric, ftotal = r2.generate_feature_metric(C)
            solution, obj2 = C.minimize(eq_feature_metric, solution)
            obj2 = ftotal - obj2
            log.debug('Package feature count: %d', obj2)

            # Dependencies: minimize the number that need upgrading
            eq_u = r2.generate_update_count(C, speca)
            solution, obj50 = C.minimize(eq_u, solution)
            log.debug('Dependency update count: %d', obj50)

            # Remaining packages: maximize versions, then builds
            eq_v, eq_b = r2.generate_version_metrics(C, speca)
            solution, obj5 = C.minimize(eq_v, solution)
            solution, obj6 = C.minimize(eq_b, solution)
            log.debug('Additional package version/build metrics: %d/%d', obj5, obj6)

            # Prune unnecessary packages
            eq_c = r2.generate_package_count(C, specm)
            solution, obj7 = C.minimize(eq_c, solution, trymax=True)
            log.debug('Weak dependency count: %d', obj7)

            def clean(sol):
                return [q for q in (C.from_index(s) for s in sol)
                        if q and q[0] != '!' and '@' not in q]
            log.debug('Looking for alternate solutions')
            nsol = 1
            psolutions = []
            psolution = clean(solution)
            psolutions.append(psolution)
            while True:
                nclause = tuple(C.Not(C.from_name(q)) for q in psolution)
                solution = C.sat((nclause,), True)
                if solution is None:
                    break
                nsol += 1
                if nsol > 10:
                    log.debug('Too many solutions; terminating')
                    break
                psolution = clean(solution)
                psolutions.append(psolution)

            if nsol > 1:
                psols2 = list(map(set, psolutions))
                common = set.intersection(*psols2)
                diffs = [sorted(set(sol) - common) for sol in psols2]
                stdoutlog.info(
                    '\nWarning: %s possible package resolutions '
                    '(only showing differing packages):%s%s' %
                    ('>10' if nsol > 10 else nsol,
                     dashlist(', '.join(diff) for diff in diffs),
                     '\n  ... and others' if nsol > 10 else ''))

            def stripfeat(sol):
                return sol.split('[')[0]
            stdoutlog.info('\n')

            if returnall:
                return [sorted(Dist(stripfeat(dname)) for dname in psol) for psol in psolutions]
            else:
                return sorted(Dist(stripfeat(dname)) for dname in psolutions[0])

        except:
            stdoutlog.info('\n')
            raise<|MERGE_RESOLUTION|>--- conflicted
+++ resolved
@@ -4,14 +4,9 @@
 import re
 from itertools import chain
 
-<<<<<<< HEAD
-from .compat import iterkeys, itervalues, iteritems
-from .config import subdir, channel_priority, canonical_channel_name, track_features, MAX_PRIORITY
-=======
-from .base.constants import DEFAULTS
+from .base.constants import DEFAULTS, MAX_CHANNEL_PRIORITY
 from .base.context import context
 from .compat import iteritems, iterkeys, itervalues, string_types
->>>>>>> 4f6ab97f
 from .console import setup_handlers
 from .exceptions import CondaValueError, NoPackagesFoundError, UnsatisfiableError
 from .logic import Clauses, minimal_unsatisfiable_subset
@@ -590,23 +585,14 @@
                        for ms in self.ms_depends(fn))
         return depends_on_(MatchSpec(spec))
 
-<<<<<<< HEAD
-    def version_key(self, fkey, vtype=None):
-        rec = self.index[fkey]
-        pri = rec.get('priority', 1)
-        valid = 1 if pri < MAX_PRIORITY else 0
-        ver = normalized_version(rec.get('version', ''))
-        bld = rec.get('build_number', 0)
-        return (valid, -pri, ver, bld) if channel_priority else (valid, ver, -pri, bld)
-=======
     def version_key(self, dist, vtype=None):
         assert isinstance(dist, Dist)
         rec = self.index[dist]
-        cpri = -rec.get('priority', 1)
+        cpri = rec.get('priority', 1)
+        valid = 1 if cpri < MAX_CHANNEL_PRIORITY else 0
         ver = normalized_version(rec.get('version', ''))
         bld = rec.get('build_number', 0)
-        return (cpri, ver, bld) if context.channel_priority else (ver, cpri, bld)
->>>>>>> 4f6ab97f
+        return (valid, -cpri, ver, bld) if context.channel_priority else (valid, ver, -cpri, bld)
 
     def features(self, dist):
         return set(self.index[dist].get('features', '').split())
@@ -712,15 +698,12 @@
         for s in specs:
             s = MatchSpec(s)  # needed for testing
             rec = sdict.setdefault(s.name, [])
-<<<<<<< HEAD
-            if s.target and s.target in self.index:
-                if self.index[s.target].get('priority', 0) < MAX_PRIORITY:
-                    rec.append(s.target)
-=======
             if s.target:
-                rec.append(s.target)
-
->>>>>>> 4f6ab97f
+                assert isinstance(s.target, Dist)
+                if s.target in self.index:
+                    if self.index[s.target].get('priority', 0) < MAX_CHANNEL_PRIORITY:
+                        rec.append(s.target)
+
         for name, targets in iteritems(sdict):
             pkgs = [(self.version_key(p), p) for p in self.groups.get(name, [])]
             pkey = None
@@ -729,17 +712,10 @@
                     continue
                 if pkey is None:
                     iv = ib = 0
-<<<<<<< HEAD
-                elif pkey[0] != nkey[0] or pkey[1] != nkey[1] or pkey[2] != nkey[2]:
+                elif any(pk != vk for pk, vk in zip(pkey[:3], version_key[:3])):
                     iv += 1
                     ib = 0
-                elif pkey[3] != nkey[3]:
-=======
-                elif pkey[0] != version_key[0] or pkey[1] != version_key[1]:
-                    iv += 1
-                    ib = 0
-                elif pkey[2] != version_key[2]:
->>>>>>> 4f6ab97f
+                elif pkey[3] != version_key[3]:
                     ib += 1
 
                 if iv or include0:
