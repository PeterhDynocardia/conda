--- conflicted
+++ resolved
@@ -25,11 +25,7 @@
         popd
     :nodeactivate
 
-<<<<<<< HEAD
-    set "CONDACTIVATE_PATH=%ANACONDA_ENVS%\%CONDA_DEFAULT_ENV%;%ANACONDA_ENVS%\%CONDA_DEFAULT_ENV%\Scripts;%ANACONDA_ENVS%\%CONDA_DEFAULT_ENV%\Library\bin"
-=======
-    set CONDACTIVATE_PATH=%CONDA_DEFAULT_ENV%;%CONDA_DEFAULT_ENV%\Scripts;
->>>>>>> 35e32700
+    set CONDACTIVATE_PATH=%CONDA_DEFAULT_ENV%;%CONDA_DEFAULT_ENV%\Scripts;%CONDA_DEFAULT_ENV%\Library\bin;
     call set PATH=%%PATH:%CONDACTIVATE_PATH%=%%
     set CONDA_DEFAULT_ENV=
     set CONDA_ENV_PATH=
