import pytest
import tempfile
from conda.gateways.disk.delete import rm_rf
from datetime import datetime
from os.path import exists, join
from unittest import TestCase

from .test_create import (Commands, PYTHON_BINARY, assert_package_is_installed, make_temp_env,
                          make_temp_prefix, run_command)


class ExportIntegrationTests(TestCase):

    @pytest.mark.timeout(900)
    def test_basic(self):
        with make_temp_env("python=3.5") as prefix:
            assert exists(join(prefix, PYTHON_BINARY))
            assert_package_is_installed(prefix, 'python-3')

            output, error = run_command(Commands.LIST, prefix, "-e")

            with tempfile.NamedTemporaryFile(mode="w", suffix="txt", delete=False) as env_txt:
                env_txt.write(output)
                env_txt.flush()
                env_txt.close()
                prefix2 = make_temp_prefix()
                run_command(Commands.CREATE, prefix2 , "--file " + env_txt.name)

                assert_package_is_installed(prefix2, "python")

            output2, error= run_command(Commands.LIST, prefix2, "-e")
            self.assertEqual(output, output2)

<<<<<<< HEAD
    @pytest.mark.xfail(datetime.now() < datetime(2017, 2, 1), reason="Bring back `conda list --export` #3445",
                       strict = True)
=======
    @pytest.mark.xfail(reason="Bring back `conda list --export` #3445")
>>>>>>> ce1e1683
    def test_multi_channel_export(self):
        """
            When try to import from txt
            every package should come from same channel
        """
        with make_temp_env("python=3.5") as prefix:
            assert exists(join(prefix, PYTHON_BINARY))
            assert_package_is_installed(prefix, 'python-3')

            run_command(Commands.INSTALL, prefix, "six", "-c", "conda-forge")
            assert_package_is_installed(prefix, "six")

            output, error = run_command(Commands.LIST, prefix, "-e")
            self.assertIn("conda-forge", output)
            
            try:
                with tempfile.NamedTemporaryFile(mode="w", suffix="txt", delete=False) as env_txt:
                    env_txt.write(output)
                    env_txt.close()
                    prefix2 = make_temp_prefix()
                    run_command(Commands.CREATE, prefix2 , "--file " + env_txt.name)

                    assert_package_is_installed(prefix2, "python")
                output2, error = run_command(Commands.LIST, prefix2, "-e")
                self.assertEqual(output, output2)
            finally:
                rm_rf(env_txt.name)

    def test_multi_channel_explicit(self):
        """
            When try to import from txt
            every package should come from same channel
        """
        with make_temp_env("python=3.5") as prefix:
            assert exists(join(prefix, PYTHON_BINARY))
            assert_package_is_installed(prefix, 'python-3')

            run_command(Commands.INSTALL, prefix, "six", "-c", "conda-forge")
            assert_package_is_installed(prefix, "six")

            output, error = run_command(Commands.LIST, prefix, "--explicit")
            self.assertIn("conda-forge", output)

            try:
                with tempfile.NamedTemporaryFile(mode="w", suffix="txt", delete=False) as env_txt:
                    env_txt.write(output)
                    env_txt.close()
                    prefix2 = make_temp_prefix()
                    run_command(Commands.CREATE, prefix2, "--file " + env_txt.name)

                    assert_package_is_installed(prefix2, "python")
                    assert_package_is_installed(prefix2, "six")
                output2, _ = run_command(Commands.LIST, prefix2, "--explicit")
                self.assertEqual(output, output2)
            finally:
                rm_rf(env_txt.name)<|MERGE_RESOLUTION|>--- conflicted
+++ resolved
@@ -31,12 +31,7 @@
             output2, error= run_command(Commands.LIST, prefix2, "-e")
             self.assertEqual(output, output2)
 
-<<<<<<< HEAD
-    @pytest.mark.xfail(datetime.now() < datetime(2017, 2, 1), reason="Bring back `conda list --export` #3445",
-                       strict = True)
-=======
-    @pytest.mark.xfail(reason="Bring back `conda list --export` #3445")
->>>>>>> ce1e1683
+    @pytest.mark.xfail(reason="Bring back `conda list --export` #3445", strict=True)
     def test_multi_channel_export(self):
         """
             When try to import from txt
