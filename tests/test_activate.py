--- conflicted
+++ resolved
@@ -904,681 +904,8 @@
 @pytest.mark.integration
 class ShellWrapperIntegrationTests(TestCase):
 
-<<<<<<< HEAD
     @classmethod
     def setUpClass(cls):
-=======
-CONDA_ENTRY_POINT = """\
-#!{syspath}/python
-import sys
-from conda.cli import main
-
-sys.exit(main())
-"""
-
-def raw_string(s):
-    if isinstance(s, str):
-        s = s.encode('string-escape')
-    elif isinstance(s, unicode):
-        s = s.encode('unicode-escape')
-    return s
-
-def strip_leading_library_bin(path_string, shelldict):
-    entries = path_string.split(shelldict['pathsep'])
-    if "library{}bin".format(shelldict['sep']) in entries[0].lower():
-        entries = entries[1:]
-    return shelldict['pathsep'].join(entries)
-
-
-def _format_vars(shell):
-    shelldict = shells[shell]
-
-    base_path, _ = run_in(shelldict['printpath'], shell)
-    # windows forces Library/bin onto PATH when starting up.  Strip it for the purposes of this test.
-    if on_win:
-        base_path = strip_leading_library_bin(base_path, shelldict)
-
-    raw_ps, _ = run_in(shelldict["printps1"], shell)
-
-    command_setup = """\
-{set} PYTHONPATH="{PYTHONPATH}"
-{set} CONDARC=
-{set} CONDA_PATH_BACKUP=
-""".format(here=dirname(__file__), PYTHONPATH=shelldict['path_to'](PYTHONPATH),
-           set=shelldict["set_var"])
-    if shelldict["shell_suffix"] == '.bat':
-        command_setup = "@echo off\n" + command_setup
-
-    return {
-        'echo': shelldict['echo'],
-        'nul': shelldict['nul'],
-        'printpath': shelldict['printpath'],
-        'printdefaultenv': shelldict['printdefaultenv'],
-        'printps1': shelldict['printps1'],
-        'raw_ps': raw_ps,
-        'set_var': shelldict['set_var'],
-        'source': shelldict['source_setup'],
-        'binpath': shelldict['binpath'],
-        'shell_suffix': shelldict['shell_suffix'],
-        'syspath': shelldict['path_to'](sys.prefix),
-        'binpath': shelldict['binpath'],
-        'command_setup': command_setup,
-        'base_path': base_path,
-}
-
-
-@pytest.fixture(scope="module")
-def bash_profile(request):
-    profile=os.path.join(os.path.expanduser("~"), ".bash_profile")
-    if os.path.isfile(profile):
-        os.rename(profile, profile+"_backup")
-    with open(profile, "w") as f:
-        f.write("export PS1=test_ps1\n")
-        f.write("export PROMPT=test_ps1\n")
-    def fin():
-        if os.path.isfile(profile+"_backup"):
-            os.remove(profile)
-            os.rename(profile+"_backup", profile)
-    request.addfinalizer(fin)
-    return request  # provide the fixture value
-
-
-@pytest.mark.installed
-def test_activate_test1(shell):
-    shell_vars = _format_vars(shell)
-    with TemporaryDirectory(prefix=ENVS_PREFIX, dir=dirname(__file__)) as envs:
-        commands = (shell_vars['command_setup'] + """
-        {source} "{syspath}{binpath}activate{shell_suffix}" "{env_dirs[0]}"
-        {printpath}
-        """).format(envs=envs, env_dirs=gen_test_env_paths(envs, shell), **shell_vars)
-
-        stdout, stderr = run_in(commands, shell)
-        assert_in(shells[shell]['pathsep'].join(_envpaths(envs, 'test 1', shell)),
-                 stdout, shell)
-
-
-@pytest.mark.installed
-def test_activate_env_from_env_with_root_activate(shell):
-    shell_vars = _format_vars(shell)
-    with TemporaryDirectory(prefix=ENVS_PREFIX, dir=dirname(__file__)) as envs:
-        commands = (shell_vars['command_setup'] + """
-        {source} "{syspath}{binpath}activate" "{env_dirs[0]}" {nul}
-        {source} "{syspath}{binpath}activate" "{env_dirs[1]}"
-        {printpath}
-        """).format(envs=envs, env_dirs=gen_test_env_paths(envs, shell), **shell_vars)
-
-        stdout, stderr = run_in(commands, shell)
-        assert_in(shells[shell]['pathsep'].join(_envpaths(envs, 'test 2', shell)), stdout)
-
-
-@pytest.mark.installed
-def test_activate_bad_directory(shell):
-    shell_vars = _format_vars(shell)
-    with TemporaryDirectory(prefix=ENVS_PREFIX, dir=dirname(__file__)) as envs:
-        env_dirs = gen_test_env_paths(envs, shell)
-        # Strange semicolons are here to defeat MSYS' automatic path conversion.
-        #   See http://www.mingw.org/wiki/Posix_path_conversion
-        commands = (shell_vars['command_setup'] + """
-        {source} "{syspath}{binpath}activate" "{env_dirs[2]}"
-        {printpath}
-        """).format(envs=envs, env_dirs=env_dirs, **shell_vars)
-        stdout, stderr = run_in(commands, shell)
-        # another semicolon here for comparison reasons with one above.
-        assert 'Could not find environment' in stderr
-        assert_not_in(env_dirs[2], stdout)
-
-
-@pytest.mark.installed
-def test_activate_bad_env_keeps_existing_good_env(shell):
-    shell_vars = _format_vars(shell)
-    with TemporaryDirectory(prefix=ENVS_PREFIX, dir=dirname(__file__)) as envs:
-        commands = (shell_vars['command_setup'] + """
-        {source} {syspath}{binpath}activate "{env_dirs[0]}" {nul}
-        {source} "{syspath}{binpath}activate" "{env_dirs[2]}"
-        {printpath}
-        """).format(envs=envs, env_dirs=gen_test_env_paths(envs, shell), **shell_vars)
-
-        stdout, stderr = run_in(commands, shell)
-        assert_in(shells[shell]['pathsep'].join(_envpaths(envs, 'test 1', shell)),stdout)
-
-
-@pytest.mark.installed
-def test_activate_deactivate(shell):
-    if shell == "bash.exe" and datetime.now() < datetime(2017, 7, 1):
-        pytest.xfail("fix this soon")
-    shell_vars = _format_vars(shell)
-    with TemporaryDirectory(prefix=ENVS_PREFIX, dir=dirname(__file__)) as envs:
-        commands = (shell_vars['command_setup'] + """
-        {source} "{syspath}{binpath}activate" "{env_dirs[0]}" {nul}
-        {source} "{syspath}{binpath}deactivate"
-        {printpath}
-        """).format(envs=envs, env_dirs=gen_test_env_paths(envs, shell), **shell_vars)
-
-        stdout, stderr = run_in(commands, shell)
-        stdout = strip_leading_library_bin(stdout, shells[shell])
-        assert_equals(stdout, u"%s" % shell_vars['base_path'])
-
-
-@pytest.mark.installed
-def test_activate_root_simple(shell):
-    if shell == "bash.exe" and datetime.now() < datetime(2017, 7, 1):
-        pytest.xfail("fix this soon")
-    shell_vars = _format_vars(shell)
-    with TemporaryDirectory(prefix=ENVS_PREFIX, dir=dirname(__file__)) as envs:
-        commands = (shell_vars['command_setup'] + """
-        {source} "{syspath}{binpath}activate" root
-        {printpath}
-        """).format(envs=envs, **shell_vars)
-
-        stdout, stderr = run_in(commands, shell)
-        assert_in(shells[shell]['pathsep'].join(_envpaths(root_dir, shell=shell)), stdout, stderr)
-
-        commands = (shell_vars['command_setup'] + """
-        {source} "{syspath}{binpath}activate" root
-        {source} "{syspath}{binpath}deactivate"
-        {printpath}
-        """).format(envs=envs, **shell_vars)
-
-        stdout, stderr = run_in(commands, shell)
-        stdout = strip_leading_library_bin(stdout, shells[shell])
-        assert_equals(stdout, u"%s" % shell_vars['base_path'], stderr)
-
-
-@pytest.mark.installed
-def test_activate_root_env_from_other_env(shell):
-    shell_vars = _format_vars(shell)
-    with TemporaryDirectory(prefix=ENVS_PREFIX, dir=dirname(__file__)) as envs:
-        commands = (shell_vars['command_setup'] + """
-        {source} "{syspath}{binpath}activate" "{env_dirs[0]}" {nul}
-        {source} "{syspath}{binpath}activate" root
-        {printpath}
-        """).format(envs=envs, env_dirs=gen_test_env_paths(envs, shell), **shell_vars)
-
-        stdout, stderr = run_in(commands, shell)
-        assert_in(shells[shell]['pathsep'].join(_envpaths(root_dir, shell=shell)),
-                  stdout)
-        assert_not_in(shells[shell]['pathsep'].join(_envpaths(envs, 'test 1', shell)), stdout)
-
-
-@pytest.mark.installed
-def test_wrong_args(shell):
-    shell_vars = _format_vars(shell)
-    with TemporaryDirectory(prefix=ENVS_PREFIX, dir=dirname(__file__)) as envs:
-        commands = (shell_vars['command_setup'] + """
-        {source} "{syspath}{binpath}activate" two args
-        {printpath}
-        """).format(envs=envs, **shell_vars)
-
-        stdout, stderr = run_in(commands, shell)
-        stdout = strip_leading_library_bin(stdout, shells[shell])
-        assert_equals(stderr, u'Error: did not expect more than one argument.\n    (got two args)')
-        assert_equals(stdout, shell_vars['base_path'], stderr)
-
-
-@pytest.mark.installed
-def test_activate_help(shell):
-    shell_vars = _format_vars(shell)
-    with TemporaryDirectory(prefix=ENVS_PREFIX, dir=dirname(__file__)) as envs:
-        if shell not in ['powershell.exe', 'cmd.exe']:
-            commands = (shell_vars['command_setup'] + """
-            "{syspath}{binpath}activate" Zanzibar
-            """).format(envs=envs, **shell_vars)
-            stdout, stderr = run_in(commands, shell)
-            assert_equals(stdout, '')
-            assert_in("activate must be sourced", stderr)
-            # assert_in("Usage: source activate ENV", stderr)
-
-        commands = (shell_vars['command_setup'] + """
-        {source} "{syspath}{binpath}activate" --help
-        """).format(envs=envs, **shell_vars)
-
-        stdout, stderr = run_in(commands, shell)
-        assert_equals(stdout, '')
-
-        if shell in ["cmd.exe", "powershell"]:
-            # assert_in("Usage: activate ENV", stderr)
-            pass
-        else:
-            # assert_in("Usage: source activate ENV", stderr)
-
-            commands = (shell_vars['command_setup'] + """
-            {syspath}{binpath}deactivate
-            """).format(envs=envs, **shell_vars)
-            stdout, stderr = run_in(commands, shell)
-            assert_equals(stdout, '')
-            assert_in("deactivate must be sourced", stderr)
-            # assert_in("Usage: source deactivate", stderr)
-
-        commands = (shell_vars['command_setup'] + """
-        {source} {syspath}{binpath}deactivate --help
-        """).format(envs=envs, **shell_vars)
-        stdout, stderr = run_in(commands, shell)
-        assert_equals(stdout, '')
-        # if shell in ["cmd.exe", "powershell"]:
-        #     assert_in("Usage: deactivate", stderr)
-        # else:
-        #     assert_in("Usage: source deactivate", stderr)
-
-
-@pytest.mark.installed
-def test_activate_symlinking(shell):
-    """Symlinks or bat file redirects are created at activation time.  Make sure that the
-    files/links exist, and that they point where they should."""
-    shell_vars = _format_vars(shell)
-    with TemporaryDirectory(prefix=ENVS_PREFIX, dir=dirname(__file__)) as envs:
-        where = 'Scripts' if on_win else 'bin'
-        for env in gen_test_env_paths(envs, shell)[:2]:
-            scripts = ["conda", "activate", "deactivate"]
-            for f in scripts:
-                if on_win:
-                    file_path = os.path.join(env, where, f + shells[shell]["shell_suffix"])
-                    # must translate path to windows representation for Python's sake
-                    file_path = shells[shell]["path_from"](file_path)
-                    assert(os.path.lexists(file_path))
-                else:
-                    file_path = os.path.join(env, where, f)
-                    assert(os.path.lexists(file_path))
-                    s = os.lstat(file_path)
-                    assert(stat.S_ISLNK(s.st_mode))
-                    assert(os.readlink(file_path) == '{root_path}'.format(root_path=os.path.join(sys.prefix, where, f)))
-
-        if platform != 'win':
-            # Test activate when there are no write permissions in the
-            # env.
-            prefix_bin_path = os.path.join(gen_test_env_paths(envs, shell)[2], 'bin')
-            commands = (shell_vars['command_setup'] + """
-            mkdir -p "{prefix_bin_path}"
-            chmod 444 "{prefix_bin_path}"
-            {source} "{syspath}{binpath}activate" "{env_dirs[2]}"
-            """).format(prefix_bin_path=prefix_bin_path, envs=envs,
-                                env_dirs=gen_test_env_paths(envs, shell),
-                **shell_vars)
-            stdout, stderr = run_in(commands, shell)
-            assert_in("not have write access", stderr)
-
-            # restore permissions so the dir will get cleaned up
-            run_in('chmod 777 "{prefix_bin_path}"'.format(prefix_bin_path=prefix_bin_path), shell)
-
-
-@pytest.mark.installed
-def test_PS1(shell, bash_profile):
-    shell_vars = _format_vars(shell)
-    with TemporaryDirectory(prefix=ENVS_PREFIX, dir=dirname(__file__)) as envs:
-        # activate changes PS1 correctly
-        commands = (shell_vars['command_setup'] + """
-        {source} "{syspath}{binpath}activate" "{env_dirs[0]}"
-        {printps1}
-        """).format(envs=envs, env_dirs=gen_test_env_paths(envs, shell), **shell_vars)
-        stdout, stderr = run_in(commands, shell)
-        assert_equals(stdout, print_ps1(env_dirs=gen_test_env_paths(envs, shell),
-                                        raw_ps=shell_vars["raw_ps"], number=0), stderr)
-
-        # second activate replaces earlier activated env PS1
-        commands = (shell_vars['command_setup'] + """
-        {source} "{syspath}{binpath}activate" "{env_dirs[0]}" {nul}
-        {source} "{syspath}{binpath}activate" "{env_dirs[1]}"
-        {printps1}
-        """).format(envs=envs, env_dirs=gen_test_env_paths(envs, shell), **shell_vars)
-        stdout, sterr = run_in(commands, shell)
-        assert_equals(stdout, print_ps1(env_dirs=gen_test_env_paths(envs, shell),
-                                        raw_ps=shell_vars["raw_ps"], number=1), stderr)
-
-        # failed activate does not touch raw PS1
-        commands = (shell_vars['command_setup'] + """
-        {source} "{syspath}{binpath}activate" "{env_dirs[2]}"
-        {printps1}
-        """).format(envs=envs, env_dirs=gen_test_env_paths(envs, shell), **shell_vars)
-        stdout, stderr = run_in(commands, shell)
-        assert_equals(stdout, shell_vars['raw_ps'], stderr)
-
-        # ensure that a failed activate does not touch PS1 (envs[3] folders do not exist.)
-        commands = (shell_vars['command_setup'] + """
-        {source} "{syspath}{binpath}activate" "{env_dirs[0]}" {nul}
-        {source} "{syspath}{binpath}activate" "{env_dirs[2]}"
-        {printps1}
-        """).format(envs=envs, env_dirs=gen_test_env_paths(envs, shell), **shell_vars)
-        stdout, stderr = run_in(commands, shell)
-        assert_equals(stdout, print_ps1(env_dirs=gen_test_env_paths(envs, shell),
-                                        raw_ps=shell_vars["raw_ps"], number=0), stderr)
-
-        # deactivate doesn't do anything bad to PS1 when no env active to deactivate
-        commands = (shell_vars['command_setup'] + """
-        {source} {syspath}{binpath}deactivate
-        {printps1}
-        """).format(envs=envs, **shell_vars)
-        stdout, stderr = run_in(commands, shell)
-        assert_equals(stdout, shell_vars['raw_ps'], stderr)
-
-        # deactivate script in activated env returns us to raw PS1
-        commands = (shell_vars['command_setup'] + """
-        {source} "{syspath}{binpath}activate" "{env_dirs[0]}" {nul}
-        {source} "{env_dirs[0]}{binpath}deactivate"
-        {printps1}
-        """).format(envs=envs, env_dirs=gen_test_env_paths(envs, shell), **shell_vars)
-        stdout, stderr = run_in(commands, shell)
-        assert_equals(stdout, shell_vars['raw_ps'], stderr)
-
-        # make sure PS1 is unchanged by faulty activate input
-        commands = (shell_vars['command_setup'] + """
-        {source} "{syspath}{binpath}activate" two args
-        {printps1}
-        """).format(envs=envs, **shell_vars)
-        stdout, stderr = run_in(commands, shell)
-        assert_equals(stdout, shell_vars['raw_ps'], stderr)
-
-
-@pytest.mark.installed
-def test_PS1_no_changeps1(shell, bash_profile):
-    """Ensure that people's PS1 remains unchanged if they have that setting in their RC file."""
-    shell_vars = _format_vars(shell)
-    with TemporaryDirectory(prefix=ENVS_PREFIX, dir=dirname(__file__)) as envs:
-        rc_file = os.path.join(envs, ".condarc")
-        with open(rc_file, 'w') as f:
-            f.write("changeps1: False\n")
-        condarc = "{set_var}CONDARC=%s\n" % rc_file
-        commands = (shell_vars['command_setup'] + condarc + """
-        {source} "{syspath}{binpath}activate" "{env_dirs[0]}"
-        {printps1}
-        """).format(envs=envs, env_dirs=gen_test_env_paths(envs, shell), **shell_vars)
-        stdout, stderr = run_in(commands, shell)
-        assert_equals(stdout, shell_vars['raw_ps'], stderr)
-
-        commands = (shell_vars['command_setup'] + condarc + """
-        {source} "{syspath}{binpath}activate" "{env_dirs[0]}" {nul}
-        {source} "{syspath}{binpath}activate" "{env_dirs[1]}"
-        {printps1}
-        """).format(envs=envs, env_dirs=gen_test_env_paths(envs, shell), **shell_vars)
-        stdout, stderr = run_in(commands, shell)
-        assert_equals(stdout, shell_vars['raw_ps'], stderr)
-
-        commands = (shell_vars['command_setup'] + condarc + """
-        {source} "{syspath}{binpath}activate" "{env_dirs[2]}"
-        {printps1}
-        """).format(envs=envs, env_dirs=gen_test_env_paths(envs, shell), **shell_vars)
-        stdout, stderr = run_in(commands, shell)
-        assert_equals(stdout, shell_vars['raw_ps'], stderr)
-
-        commands = (shell_vars['command_setup'] + condarc + """
-        {source} "{syspath}{binpath}activate" "{env_dirs[0]}" {nul}
-        {source} "{syspath}{binpath}activate" "{env_dirs[2]}"
-        {printps1}
-        """).format(envs=envs, env_dirs=gen_test_env_paths(envs, shell), **shell_vars)
-        stdout, stderr = run_in(commands, shell)
-        assert_equals(stdout, shell_vars['raw_ps'], stderr)
-
-        commands = (shell_vars['command_setup'] + condarc + """
-        {source} "{syspath}{binpath}activate" "{env_dirs[0]}" {nul}
-        {source} "{env_dirs[0]}{binpath}deactivate"
-        {printps1}
-        """).format(envs=envs, env_dirs=gen_test_env_paths(envs, shell), **shell_vars)
-        stdout, stderr = run_in(commands, shell)
-        assert_equals(stdout, shell_vars['raw_ps'], stderr)
-
-        commands = (shell_vars['command_setup'] + condarc + """
-        {source} "{syspath}{binpath}activate" two args
-        {printps1}
-        """).format(envs=envs, **shell_vars)
-        stdout, stderr = run_in(commands, shell)
-        assert_equals(stdout, shell_vars['raw_ps'], stderr)
-
-
-@pytest.mark.installed
-def test_CONDA_DEFAULT_ENV(shell):
-    shell_vars = _format_vars(shell)
-    with TemporaryDirectory(prefix=ENVS_PREFIX, dir=dirname(__file__)) as envs:
-        env_dirs=gen_test_env_paths(envs, shell)
-        commands = (shell_vars['command_setup'] + """
-        {source} "{syspath}{binpath}activate" "{env_dirs[0]}"
-        {printdefaultenv}
-        """).format(envs=envs, env_dirs=env_dirs, **shell_vars)
-        stdout, stderr = run_in(commands, shell)
-        assert_equals(stdout.rstrip(), env_dirs[0], stderr)
-
-        commands = (shell_vars['command_setup'] + """
-        {source} "{syspath}{binpath}activate" "{env_dirs[0]}" {nul}
-        {source} "{syspath}{binpath}activate" "{env_dirs[1]}"
-        {printdefaultenv}
-        """).format(envs=envs, env_dirs=env_dirs, **shell_vars)
-        stdout, stderr = run_in(commands, shell)
-        assert_equals(stdout.rstrip(), env_dirs[1], stderr)
-
-        commands = (shell_vars['command_setup'] + """
-        {source} "{syspath}{binpath}activate" "{env_dirs[2]}"
-        {printdefaultenv}
-        """).format(envs=envs, env_dirs=gen_test_env_paths(envs, shell), **shell_vars)
-        stdout, stderr = run_in(commands, shell)
-        assert_equals(stdout, '', stderr)
-
-        commands = (shell_vars['command_setup'] + """
-        {source} "{syspath}{binpath}activate" "{env_dirs[0]}" {nul}
-        {source} "{syspath}{binpath}activate" "{env_dirs[2]}"
-        {printdefaultenv}
-        """).format(envs=envs, env_dirs=gen_test_env_paths(envs, shell), **shell_vars)
-        stdout, stderr = run_in(commands, shell)
-        assert_equals(stdout.rstrip(), env_dirs[0], stderr)
-
-        commands = (shell_vars['command_setup'] + """
-        {source} {syspath}{binpath}deactivate
-        {printdefaultenv}
-        """).format(envs=envs, env_dirs=gen_test_env_paths(envs, shell), **shell_vars)
-        stdout, stderr = run_in(commands, shell)
-        assert_equals(stdout, '', stderr)
-
-        commands = (shell_vars['command_setup'] + """
-        {source} "{syspath}{binpath}activate" "{env_dirs[0]}" {nul}
-        {source} "{env_dirs[0]}{binpath}deactivate"
-        {printdefaultenv}
-        """).format(envs=envs, env_dirs=gen_test_env_paths(envs, shell), **shell_vars)
-        stdout, stderr = run_in(commands, shell)
-        assert_equals(stdout, '', stderr)
-
-        commands = (shell_vars['command_setup'] + """
-        {source} "{syspath}{binpath}activate" two args
-        {printdefaultenv}
-        """).format(envs=envs, **shell_vars)
-        stdout, stderr = run_in(commands, shell)
-        assert_equals(stdout, '', stderr)
-
-        commands = (shell_vars['command_setup'] + """
-        {source} "{syspath}{binpath}activate" root {nul}
-        {printdefaultenv}
-        """).format(envs=envs, **shell_vars)
-        stdout, stderr = run_in(commands, shell)
-        assert_equals(stdout.rstrip(), 'root', stderr)
-
-        commands = (shell_vars['command_setup'] + """
-        {source} "{syspath}{binpath}activate" root {nul}
-        {source} "{env_dirs[0]}{binpath}deactivate" {nul}
-        {printdefaultenv}
-        """).format(envs=envs, env_dirs=gen_test_env_paths(envs, shell), **shell_vars)
-        stdout, stderr = run_in(commands, shell)
-        assert_equals(stdout, '', stderr)
-
-
-@pytest.mark.installed
-def test_activate_from_env(shell):
-    """Tests whether the activate bat file or link in the activated environment works OK"""
-    shell_vars = _format_vars(shell)
-    with TemporaryDirectory(prefix=ENVS_PREFIX, dir=dirname(__file__)) as envs:
-        env_dirs=gen_test_env_paths(envs, shell)
-        commands = (shell_vars['command_setup'] + """
-        {source} "{syspath}{binpath}activate" "{env_dirs[0]}"
-        {source} "{env_dirs[0]}{binpath}activate" "{env_dirs[1]}"
-        {printdefaultenv}
-        """).format(envs=envs, env_dirs=env_dirs, **shell_vars)
-        stdout, stderr = run_in(commands, shell)
-        # rstrip on output is because the printing to console picks up an extra space
-        assert_equals(stdout.rstrip(), env_dirs[1], stderr)
-
-
-@pytest.mark.installed
-def test_deactivate_from_env(shell):
-    """Tests whether the deactivate bat file or link in the activated environment works OK"""
-    shell_vars = _format_vars(shell)
-    with TemporaryDirectory(prefix=ENVS_PREFIX, dir=dirname(__file__)) as envs:
-        commands = (shell_vars['command_setup'] + """
-        {source} "{syspath}{binpath}activate" "{env_dirs[0]}"
-        {source} "{env_dirs[0]}{binpath}deactivate"
-        {printdefaultenv}
-        """).format(envs=envs, env_dirs=gen_test_env_paths(envs, shell), **shell_vars)
-        stdout, stderr = run_in(commands, shell)
-        assert_equals(stdout, u'', stderr)
-
-
-@pytest.mark.installed
-def test_activate_relative_path(shell):
-    """
-    current directory should be searched for environments
-    """
-    shell_vars = _format_vars(shell)
-    with TemporaryDirectory(prefix=ENVS_PREFIX, dir=dirname(__file__)) as envs:
-        env_dirs = gen_test_env_paths(envs, shell)
-        env_dir = os.path.basename(env_dirs[0])
-        work_dir = os.path.dirname(env_dir)
-        commands = (shell_vars['command_setup'] + """
-        cd {work_dir}
-        {source} "{syspath}{binpath}activate" "{env_dir}"
-        {printdefaultenv}
-        """).format(work_dir=envs, envs=envs, env_dir=env_dir, **shell_vars)
-        cwd = os.getcwd()
-        # this is not effective for running bash on windows.  It starts
-        #    in your home dir no matter what.  That's what the cd is for above.
-        os.chdir(envs)
-        try:
-            stdout, stderr = run_in(commands, shell, cwd=envs)
-        except:
-            raise
-        finally:
-            os.chdir(cwd)
-        assert_equals(stdout.rstrip(), env_dir, stderr)
-
-
-@pytest.mark.skipif(not on_win, reason="only relevant on windows")
-def test_activate_does_not_leak_echo_setting(shell):
-    """Test that activate's setting of echo to off does not disrupt later echo calls"""
-
-    if not on_win or shell != "cmd.exe":
-        pytest.skip("test only relevant for cmd.exe on win")
-    shell_vars = _format_vars(shell)
-    with TemporaryDirectory(prefix=ENVS_PREFIX, dir=dirname(__file__)) as envs:
-        commands = (shell_vars['command_setup'] + """
-        @echo on
-        @call "{syspath}{binpath}activate.bat" "{env_dirs[0]}"
-        @echo
-        """).format(envs=envs, env_dirs=gen_test_env_paths(envs, shell), **shell_vars)
-        stdout, stderr = run_in(commands, shell)
-        assert_equals(stdout, u'ECHO is on.', stderr)
-
-
-@pytest.mark.skip(reason="I just can't with this test right now.")
-@pytest.mark.installed
-def test_activate_non_ascii_char_in_path(shell):
-    shell_vars = _format_vars(shell)
-    with TemporaryDirectory(prefix='Ånvs', dir=dirname(__file__)) as envs:
-        commands = (shell_vars['command_setup'] + """
-        {source} "{syspath}{binpath}activate" "{env_dirs[0]}"
-        {source} "{env_dirs[0]}{binpath}deactivate"
-        {printdefaultenv}.
-        """).format(envs=envs, env_dirs=gen_test_env_paths(envs, shell), **shell_vars)
-
-        stdout, stderr = run_in(commands, shell)
-
-        if shell == 'cmd.exe':
-            assert_equals(stdout, u'', stderr)
-        else:
-            assert_equals(stdout, u'.', stderr)
-
-
-@pytest.mark.installed
-def test_activate_has_extra_env_vars(shell):
-    """Test that environment variables in activate.d show up when activated"""
-    shell_vars = _format_vars(shell)
-    with TemporaryDirectory(prefix=ENVS_PREFIX, dir=dirname(__file__)) as envs:
-        env_dirs=gen_test_env_paths(envs, shell)
-        for path in ["activate", "deactivate"]:
-            dir = os.path.join(shells[shell]['path_from'](env_dirs[0]), "etc", "conda", "%s.d" % path)
-            os.makedirs(dir)
-            file = os.path.join(dir, "test" + shells[shell]["env_script_suffix"])
-            setting = "test" if path == "activate" else ""
-            with open(file, 'w') as f:
-                f.write(shells[shell]["set_var"] + "TEST_VAR=%s\n" % setting)
-        commands = (shell_vars['command_setup'] + """
-        {source} "{syspath}{binpath}activate" "{env_dirs[0]}"
-        {echo} {var}
-        """).format(envs=envs, env_dirs=env_dirs, var=shells[shell]["var_format"].format("TEST_VAR"), **shell_vars)
-        stdout, stderr = run_in(commands, shell)
-        assert_equals(stdout, u'test', stderr)
-
-        # Make sure the variable is reset after deactivation
-
-        commands = (shell_vars['command_setup'] + """
-        {source} "{syspath}{binpath}activate" "{env_dirs[0]}"
-        {source} "{env_dirs[0]}{binpath}deactivate"
-        {echo} {var}.
-        """).format(envs=envs, env_dirs=env_dirs, var=shells[shell]["var_format"].format("TEST_VAR"), **shell_vars)
-        stdout, stderr = run_in(commands, shell)
-        # period here is because when var is blank, windows prints out the current echo setting.
-        assert_equals(stdout, u'.', stderr)
-
-
-@pytest.mark.slow
-@pytest.mark.installed
-def test_activate_keeps_PATH_order(shell):
-    if not on_win or shell != "cmd.exe":
-        pytest.xfail("test only implemented for cmd.exe on win")
-    shell_vars = _format_vars(shell)
-    with TemporaryDirectory(prefix=ENVS_PREFIX, dir=dirname(__file__)) as envs:
-        commands = (shell_vars['command_setup'] + """
-        @set "PATH=somepath;CONDA_PATH_PLACEHOLDER;%PATH%"
-        @call "{syspath}{binpath}activate.bat"
-        {printpath}
-        """).format(envs=envs, env_dirs=gen_test_env_paths(envs, shell), **shell_vars)
-        stdout, stderr = run_in(commands, shell)
-        assert stdout.startswith("somepath;" + sys.prefix)
-
-@pytest.mark.slow
-@pytest.mark.installed
-def test_deactivate_placeholder(shell):
-    if not on_win or shell != "cmd.exe":
-        pytest.xfail("test only implemented for cmd.exe on win")
-    shell_vars = _format_vars(shell)
-    with TemporaryDirectory(prefix=ENVS_PREFIX, dir=dirname(__file__)) as envs:
-        commands = (shell_vars['command_setup'] + """
-        @set "PATH=flag;%PATH%"
-        @call "{syspath}{binpath}activate.bat"
-        @call "{syspath}{binpath}deactivate.bat" "hold"
-        {printpath}
-        """).format(envs=envs, env_dirs=gen_test_env_paths(envs, shell), **shell_vars)
-        stdout, stderr = run_in(commands, shell)
-        assert stdout.startswith("CONDA_PATH_PLACEHOLDER;flag")
-
-
-# This test depends on files that are copied/linked in the conda recipe.  It is unfortunately not going to run after
-#    a setup.py install step
-# @pytest.mark.slow
-# def test_activate_from_exec_folder(shell):
-#     """The exec folder contains only the activate and conda commands.  It is for users
-#     who want to avoid conda packages shadowing system ones."""
-#     shell_vars = _format_vars(shell)
-#     with TemporaryDirectory(prefix=ENVS_PREFIX, dir=dirname(__file__)) as envs:
-#         env_dirs=gen_test_env_paths(envs, shell)
-#         commands = (shell_vars['command_setup'] + """
-#         {source} "{syspath}/exec/activate" "{env_dirs[0]}"
-#         {echo} {var}
-#         """).format(envs=envs, env_dirs=env_dirs, var=shells[shell]["var_format"].format("TEST_VAR"), **shell_vars)
-#         stdout, stderr = run_in(commands, shell)
-#         assert_equals(stdout, u'test', stderr)
-
-
-def run_in(command, shell, cwd=None, env=None):
-    if hasattr(shell, "keys"):
-        shell = shell["exe"]
-    if shell == 'cmd.exe':
-        cmd_script = tempfile.NamedTemporaryFile(suffix='.bat', mode='wt', delete=False)
-        cmd_script.write(command)
-        cmd_script.close()
-        cmd_bits = [shells[shell]["exe"]] + shells[shell]["shell_args"] + [cmd_script.name]
->>>>>>> 029cb8cc
         try:
             mkdir_p(join(sys.prefix, 'conda-meta'))
             touch(join(sys.prefix, 'conda-meta', 'history'))
@@ -1673,4 +1000,4 @@
             shell.assert_env_var('errorlevel', '1\r')
 
             shell.sendline("conda activate -h blah blah")
-            shell.expect('help requested for activate')
+            shell.expect('help requested for activate')